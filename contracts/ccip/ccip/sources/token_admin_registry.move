--- conflicted
+++ resolved
@@ -65,18 +65,6 @@
     new_admin: address
 }
 
-<<<<<<< HEAD
-// Struct to hold pool information instead of returning a tuple of vectors
-public struct PoolInfos has copy, drop {
-    token_pool_package_ids: vector<address>,
-    token_pool_modules: vector<String>,
-    token_types: vector<ascii::String>,
-    lock_or_burn_params: vector<vector<address>>,
-    release_or_mint_params: vector<vector<address>>,
-}
-
-=======
->>>>>>> 30bfe844
 const ENotPendingAdministrator: u64 = 1;
 const EAlreadyInitialized: u64 = 2;
 const ETokenAlreadyRegistered: u64 = 3;
@@ -129,50 +117,6 @@
     token_pool_addresses
 }
 
-<<<<<<< HEAD
-public fun get_pool_infos(
-    ref: &CCIPObjectRef,
-    coin_metadata_addresses: vector<address>
-): PoolInfos {
-    let state = state_object::borrow<TokenAdminRegistryState>(ref);
-
-    let mut token_pool_package_ids: vector<address> = vector[];
-    let mut token_pool_modules: vector<String> = vector[];
-    let mut token_types: vector<ascii::String> = vector[];
-    let mut lock_or_burn_params: vector<vector<address>> = vector[];
-    let mut release_or_mint_params: vector<vector<address>> = vector[];
-    coin_metadata_addresses.do_ref!(
-        |metadata_address| {
-            let metadata_address: address = *metadata_address;
-            if (state.token_configs.contains(metadata_address)) {
-                let token_config = state.token_configs.borrow(metadata_address);
-                token_pool_package_ids.push_back(token_config.token_pool_package_id);
-                token_pool_modules.push_back(token_config.token_pool_module);
-                token_types.push_back(token_config.token_type);
-                lock_or_burn_params.push_back(token_config.lock_or_burn_params);
-                release_or_mint_params.push_back(token_config.release_or_mint_params);
-            } else {
-                // returns @0x0 for assets without token pools.
-                token_pool_package_ids.push_back(@0x0);
-                token_pool_modules.push_back(string::utf8(b""));
-                token_types.push_back(ascii::string(b""));
-                lock_or_burn_params.push_back(vector[]);
-                release_or_mint_params.push_back(vector[]);
-            }
-        }
-    );
-
-    PoolInfos {
-        token_pool_package_ids,
-        token_pool_modules,
-        token_types,
-        lock_or_burn_params,
-        release_or_mint_params,
-    }
-}
-
-=======
->>>>>>> 30bfe844
 // this function can also take a coin metadata or a coin::zero
 // but that requires adding a type parameter to the function
 public fun get_pool(ref: &CCIPObjectRef, coin_metadata_address: address): address {
@@ -189,29 +133,11 @@
 
 public fun get_token_config(
     ref: &CCIPObjectRef, coin_metadata_address: address
-<<<<<<< HEAD
-): (address, String, ascii::String, address, address, ascii::String, vector<address>, vector<address>) {
-=======
 ): TokenConfig {
->>>>>>> 30bfe844
     let state = state_object::borrow<TokenAdminRegistryState>(ref);
 
     if (state.token_configs.contains(coin_metadata_address)) {
         let token_config = state.token_configs.borrow(coin_metadata_address);
-<<<<<<< HEAD
-        (
-            token_config.token_pool_package_id,
-            token_config.token_pool_module,
-            token_config.token_type,
-            token_config.administrator,
-            token_config.pending_administrator,
-            token_config.type_proof,
-            token_config.lock_or_burn_params,
-            token_config.release_or_mint_params,
-        )
-    } else {
-        (@0x0, string::utf8(b""), ascii::string(b""), @0x0, @0x0, ascii::string(b""), vector[], vector[])
-=======
         *token_config
     } else {
         TokenConfig {
@@ -224,53 +150,17 @@
             lock_or_burn_params: vector[],
             release_or_mint_params: vector[],
         }
->>>>>>> 30bfe844
     }
 }
 
 public fun get_token_configs(
     ref: &CCIPObjectRef, coin_metadata_addresses: vector<address>
-<<<<<<< HEAD
-): (vector<address>, vector<String>, vector<ascii::String>, vector<address>, vector<address>, vector<ascii::String>, vector<vector<address>>, vector<vector<address>>) {
-    let mut token_pool_package_ids: vector<address> = vector[];
-    let mut token_pool_modules: vector<String> = vector[];
-    let mut token_types: vector<ascii::String> = vector[];
-    let mut administrators: vector<address> = vector[];
-    let mut pending_administrators: vector<address> = vector[];
-    let mut type_proofs: vector<ascii::String> = vector[];
-    let mut lock_or_burn_params: vector<vector<address>> = vector[];
-    let mut release_or_mint_params: vector<vector<address>> = vector[];
-=======
 ): vector<TokenConfig> {
     let mut token_configs: vector<TokenConfig> = vector[];
->>>>>>> 30bfe844
 
     coin_metadata_addresses.do_ref!(
         |coin_metadata_address| {
             let coin_metadata_address: address = *coin_metadata_address;
-<<<<<<< HEAD
-            let (token_pool_package_id, token_pool_module, token_type, administrator, pending_administrator, type_proof, lock_or_burn_params_vec, release_or_mint_params_vec) = get_token_config(ref, coin_metadata_address);
-            token_pool_package_ids.push_back(token_pool_package_id);
-            token_pool_modules.push_back(token_pool_module);
-            token_types.push_back(token_type);
-            administrators.push_back(administrator);
-            pending_administrators.push_back(pending_administrator);
-            type_proofs.push_back(type_proof);
-            lock_or_burn_params.push_back(lock_or_burn_params_vec);
-            release_or_mint_params.push_back(release_or_mint_params_vec);
-        }
-    );
-
-    (
-        token_pool_package_ids,
-        token_pool_modules,
-        token_types,
-        administrators,
-        pending_administrators,
-        type_proofs,
-        lock_or_burn_params,
-        release_or_mint_params,
-=======
             let token_config = get_token_config(ref, coin_metadata_address);
             token_configs.push_back(token_config);
         }
@@ -289,7 +179,6 @@
         token_config.type_proof,
         token_config.lock_or_burn_params,
         token_config.release_or_mint_params,
->>>>>>> 30bfe844
     )
 }
 
