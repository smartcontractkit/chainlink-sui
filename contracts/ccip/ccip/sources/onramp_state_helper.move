--- conflicted
+++ resolved
@@ -5,13 +5,8 @@
 use std::type_name;
 
 const ETypeProofMismatch: u64 = 1;
-<<<<<<< HEAD
-const ETokenTransferDoesNotExist: u64 = 2;
-const ETokenTransferAlreadyExists: u64 = 3;
-=======
 const ETokenTransferAlreadyExists: u64 = 2;
 const ETokenTransferDoesNotExist: u64 = 3;
->>>>>>> 0992ab88
 
 public struct ONRAMP_STATE_HELPER has drop {}
 
