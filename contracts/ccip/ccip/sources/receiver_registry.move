--- conflicted
+++ resolved
@@ -46,11 +46,7 @@
 const EAlreadyRegistered: u64 = 1;
 const EAlreadyInitialized: u64 = 2;
 const EUnknownReceiver: u64 = 3;
-<<<<<<< HEAD
-const ENotAllowed: u64 = 4;
-const EReceiverStateParamsTooLong: u64 = 5;
-=======
->>>>>>> 806e0659
+const EReceiverStateParamsTooLong: u64 = 4;
 
 public fun type_and_version(): String {
     string::utf8(b"ReceiverRegistry 1.6.0")
