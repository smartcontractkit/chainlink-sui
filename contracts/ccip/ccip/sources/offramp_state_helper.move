module ccip::offramp_state_helper;

use std::type_name;

use ccip::client;
use ccip::receiver_registry;
use ccip::state_object::CCIPObjectRef;
use ccip::token_admin_registry as registry;

const EWrongIndexInReceiverParams: u64 = 1;
const ETokenTransferAlreadyCompleted: u64 = 2;
const ETokenPoolAddressMismatch: u64 = 3;
const ETypeProofMismatch: u64 = 4;
const ETokenTransferFailed: u64 = 5;
const ECCIPReceiveFailed: u64 = 6;

public struct OFFRAMP_STATE_HELPER has drop {}

public struct ReceiverParams {
    // if this CCIP message contains token transfers, this vector will be non-empty.
    params: vector<DestTokenTransfer>,
    // if this CCIP message needs to call a function on the receiver, this will be populated.
    message: Option<client::Any2SuiMessage>,
    source_chain_selector: u64,
}

/// the cap to be stored in the offramp state to control the updates to ReceiverParams
public struct DestTransferCap has key, store {
    id: UID,
}

public struct DestTokenTransfer has copy, drop {
    receiver: address,
    // the amount of token to transfer, denoted from the source chain
    source_amount: u64,
    // the token's coin metadata object id on SUI
    dest_token_address: address,
    // the token pool state object id on SUI
    token_pool_address: address,
    // the source pool address on the source chain
    source_pool_address: vector<u8>,
    source_pool_data: vector<u8>,
    offchain_token_data: vector<u8>,
    // whether the token transfer has been completed
    completed: bool
}

fun init(_witness: OFFRAMP_STATE_HELPER, ctx: &mut TxContext) {
    let dest_cap = DestTransferCap {
        id: object::new(ctx),
    };

    transfer::transfer(dest_cap, ctx.sender());
}

public fun create_receiver_params(_: &DestTransferCap, source_chain_selector: u64): ReceiverParams {
    ReceiverParams {
        params: vector[],
        message: option::none(),
        source_chain_selector,
    }
}

public fun get_source_chain_selector(receiver_params: &ReceiverParams): u64 {
    receiver_params.source_chain_selector
}

/// add a new token transfer to the ReceiverParams object, which is done within offramp.
/// this is permissioned by the DestTransferCap, which is stored in the offramp state.
public fun add_dest_token_transfer(
    _: &DestTransferCap,
    receiver_params: &mut ReceiverParams,
    receiver: address,
    source_amount: u64,
    dest_token_address: address,
    token_pool_address: address,
    source_pool_address: vector<u8>,
    source_pool_data: vector<u8>,
    offchain_data: vector<u8>,
) {
    receiver_params.params.push_back(
        DestTokenTransfer {
            receiver,
            source_amount,
            // local_amount: 0, // to be calculated by the destination token pool
            dest_token_address,
            token_pool_address,
            source_pool_address,
            source_pool_data,
            offchain_token_data: offchain_data,
            completed: false, // to be set to true by the destination token pool
        }
    );
}

/// if this CCIP message requires calling a function on a receiver in SUI, this function
/// should be called to populate the message field in the ReceiverParams object.
/// this is permissioned by the DestTransferCap, which is stored in the offramp state.
public fun populate_message(
    _: &DestTransferCap,
    receiver_params: &mut ReceiverParams,
    any2sui_message: client::Any2SuiMessage,
) {
    receiver_params.message.fill(any2sui_message);
}

public fun get_token_param_data(
    receiver_params: &ReceiverParams, index: u64
): (address, u64, address, vector<u8>, vector<u8>, vector<u8>) {
    assert!(
        index < receiver_params.params.length(),
        EWrongIndexInReceiverParams
    );
    let token_param = receiver_params.params[index];

    (
        token_param.receiver,
        token_param.source_amount,
        token_param.dest_token_address,
        token_param.source_pool_address,
        token_param.source_pool_data, // this is the encoded decimals
        token_param.offchain_token_data,
    )
}

/// only the token pool with a proper type proof can mark the corresponding token transfer as completed
/// and set the local amount.
public fun complete_token_transfer<TypeProof: drop>(
    ref: &CCIPObjectRef,
    receiver_params: &mut ReceiverParams,
    index: u64,
    _: TypeProof,
) {
    assert!(
        index < receiver_params.params.length(),
        EWrongIndexInReceiverParams,
    );

    let token_transfer = receiver_params.params[index];
    assert!(!token_transfer.completed, ETokenTransferAlreadyCompleted);
<<<<<<< HEAD
    let (token_pool_package_id, _, _, coin_type, _,  _, type_proof, _, _) = registry::get_token_config(ref, token_transfer.dest_token_address);
=======
    let (token_pool_package_id, _, _, _, _, _, type_proof, _, _) = registry::get_token_config(ref, token_transfer.dest_token_address);
>>>>>>> c5669533
    assert!(
        token_transfer.token_pool_address == token_pool_package_id,
        ETokenPoolAddressMismatch,
    );
    let proof_tn = type_name::get<TypeProof>();
    let proof_tn_str = type_name::into_string(proof_tn);
    assert!(type_proof == proof_tn_str, ETypeProofMismatch);

    receiver_params.params[index].completed = true;
<<<<<<< HEAD
    receiver_params.params[index].local_amount = local_amount;
=======
    receiver_params
>>>>>>> c5669533
}

/// called by ccip receiver directly, permissioned by the type proof of the receiver.
public fun extract_any2sui_message<TypeProof: drop>(
    ref: &CCIPObjectRef,
    mut receiver_params: ReceiverParams,
    package_id: address,
    _: TypeProof,
): (Option<client::Any2SuiMessage>, ReceiverParams) {
    let receiver_config = receiver_registry::get_receiver_config(ref, package_id);
    let proof_tn = type_name::get<TypeProof>();
    let (_, _, _, _, proof_typename) = receiver_registry::get_receiver_config_fields(receiver_config);
    assert!(
        proof_typename == proof_tn,
        ETypeProofMismatch
    );

    let message = receiver_params.message;
    receiver_params.message = option::none();

    (message, receiver_params)
}

/// deconstruct the ReceiverParams object and evaluate the token transfers are completed
/// and the message is extracted.
public fun deconstruct_receiver_params(
    _: &DestTransferCap,
    receiver_params: ReceiverParams,
) {
    let ReceiverParams {
        params,
        message,
        source_chain_selector: _,
    } = receiver_params;

    // make sure all token transfers are completed
    let mut i = 0;
    let number_of_tokens_in_msg = params.length();
    while (i < number_of_tokens_in_msg) {
        assert!(params[i].completed, ETokenTransferFailed);
        i = i + 1;
    };

    // make sure the any2sui message is extracted
    assert!(message.is_none(), ECCIPReceiveFailed);
}

// =========================== Test Functions =========================== //

#[test_only]
public fun test_init(ctx: &mut TxContext) {
    init(OFFRAMP_STATE_HELPER {}, ctx);
}

#[test_only]
public fun deconstruct_receiver_params_for_test(
    _: &DestTransferCap,
    receiver_params: ReceiverParams,
) {
    let ReceiverParams {
        params: _,
        message: _,
        source_chain_selector: _,
    } = receiver_params;
}<|MERGE_RESOLUTION|>--- conflicted
+++ resolved
@@ -127,10 +127,10 @@
 /// and set the local amount.
 public fun complete_token_transfer<TypeProof: drop>(
     ref: &CCIPObjectRef,
-    receiver_params: &mut ReceiverParams,
+    mut receiver_params: ReceiverParams,
     index: u64,
     _: TypeProof,
-) {
+): ReceiverParams {
     assert!(
         index < receiver_params.params.length(),
         EWrongIndexInReceiverParams,
@@ -138,11 +138,7 @@
 
     let token_transfer = receiver_params.params[index];
     assert!(!token_transfer.completed, ETokenTransferAlreadyCompleted);
-<<<<<<< HEAD
-    let (token_pool_package_id, _, _, coin_type, _,  _, type_proof, _, _) = registry::get_token_config(ref, token_transfer.dest_token_address);
-=======
     let (token_pool_package_id, _, _, _, _, _, type_proof, _, _) = registry::get_token_config(ref, token_transfer.dest_token_address);
->>>>>>> c5669533
     assert!(
         token_transfer.token_pool_address == token_pool_package_id,
         ETokenPoolAddressMismatch,
@@ -152,11 +148,7 @@
     assert!(type_proof == proof_tn_str, ETypeProofMismatch);
 
     receiver_params.params[index].completed = true;
-<<<<<<< HEAD
-    receiver_params.params[index].local_amount = local_amount;
-=======
     receiver_params
->>>>>>> c5669533
 }
 
 /// called by ccip receiver directly, permissioned by the type proof of the receiver.
