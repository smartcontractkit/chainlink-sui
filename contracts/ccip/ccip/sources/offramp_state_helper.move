module ccip::offramp_state_helper;

use ccip::client::{Self, Any2SuiMessage, Any2SuiTokenAmount};
use ccip::receiver_registry;
use ccip::state_object::CCIPObjectRef;
use ccip::token_admin_registry as registry;
use std::ascii;
use std::type_name;
use sui::address;

const ENoMessageToExtract: u64 = 1;
const ETypeProofMismatch: u64 = 2;
const ECCIPReceiveFailed: u64 = 3;
<<<<<<< HEAD
const ETokenTransferMismatch: u64 = 4;
const ETokenTransferAlreadyExists: u64 = 5;
const ETokenTransferDoesNotExist: u64 = 6;
const ETokenTransferAlreadyCompleted: u64 = 7;
const EWrongReceiptAndTokenTransfer: u64 = 8;
=======
const EWrongReceiptAndTokenTransfer: u64 = 4;
const ETokenTransferMismatch: u64 = 5;
const ETokenTransferAlreadyExists: u64 = 6;
const ETokenTransferDoesNotExist: u64 = 7;
const ETokenTransferAlreadyCompleted: u64 = 8;
>>>>>>> 0992ab88

public struct OFFRAMP_STATE_HELPER has drop {}

public struct ReceiverParams {
    // if this CCIP message contains token transfers, this vector will be non-empty.
    token_transfer: Option<DestTokenTransfer>,
    // if this CCIP message needs to call a function on the receiver, this will be populated.
    message: Option<Any2SuiMessage>,
    source_chain_selector: u64,
    receipt: Option<CompletedDestTokenTransfer>,
}

/// the cap to be stored in the offramp state to control the updates to ReceiverParams
public struct DestTransferCap has key, store {
    id: UID,
}

public struct CompletedDestTokenTransfer {
    token_receiver: address,
    dest_token_address: address,
}

public struct DestTokenTransfer has copy, drop {
    token_receiver: address,
    remote_chain_selector: u64,
    // the amount of token to transfer, denoted from the source chain
    source_amount: u64,
    // the token's coin metadata object id on SUI
    dest_token_address: address,
    // the destination token pool package id on SUI
    dest_token_pool_package_id: address,
    // the source pool address on the source chain
    source_pool_address: vector<u8>,
    source_pool_data: vector<u8>,
    offchain_token_data: vector<u8>,
}

fun init(_witness: OFFRAMP_STATE_HELPER, ctx: &mut TxContext) {
    let dest_cap = DestTransferCap {
        id: object::new(ctx),
    };

    transfer::transfer(dest_cap, ctx.sender());
}

public fun create_receiver_params(_: &DestTransferCap, source_chain_selector: u64): ReceiverParams {
    ReceiverParams {
        token_transfer: option::none(),
        message: option::none(),
        source_chain_selector,
        receipt: option::none(),
    }
}

public fun get_source_chain_selector(receiver_params: &ReceiverParams): u64 {
    receiver_params.source_chain_selector
}

/// add a new token transfer to the ReceiverParams object, which is done within offramp.
/// this is permissioned by the DestTransferCap, which is stored in the offramp state.
public fun add_dest_token_transfer(
    _: &DestTransferCap,
    receiver_params: &mut ReceiverParams,
    token_receiver: address,
    remote_chain_selector: u64,
    source_amount: u64,
    dest_token_address: address,
    dest_token_pool_package_id: address,
    source_pool_address: vector<u8>,
    source_pool_data: vector<u8>,
    offchain_data: vector<u8>,
) {
    assert!(receiver_params.token_transfer.is_none(), ETokenTransferAlreadyExists);

    receiver_params
        .token_transfer
        .fill(DestTokenTransfer {
<<<<<<< HEAD
            token_receiver: token_receiver,
=======
            token_receiver,
>>>>>>> 0992ab88
            remote_chain_selector,
            source_amount,
            dest_token_address,
            dest_token_pool_package_id,
            source_pool_address,
            source_pool_data,
            offchain_token_data: offchain_data,
        });
}

/// if this CCIP message requires calling a function on a receiver in SUI, this function
/// should be called to populate the message field in the ReceiverParams object.
/// this is permissioned by the DestTransferCap, which is stored in the offramp state.
public fun populate_message(
    _: &DestTransferCap,
    receiver_params: &mut ReceiverParams,
    any2sui_message: Any2SuiMessage,
) {
    receiver_params.message.fill(any2sui_message);
}

public fun create_dest_token_transfer(
    token_receiver: address,
    remote_chain_selector: u64,
    source_amount: u64,
    dest_token_address: address,
    dest_token_pool_package_id: address,
    source_pool_address: vector<u8>,
    source_pool_data: vector<u8>,
    offchain_token_data: vector<u8>,
): DestTokenTransfer {
    DestTokenTransfer {
        token_receiver,
        remote_chain_selector,
        source_amount,
        dest_token_address,
        dest_token_pool_package_id,
        source_pool_address,
        source_pool_data,
        offchain_token_data,
    }
}

public fun get_dest_token_transfer_data(
    receiver_params: &ReceiverParams,
): (address, u64, u64, address, address, vector<u8>, vector<u8>, vector<u8>) {
    assert!(receiver_params.token_transfer.is_some(), ETokenTransferDoesNotExist);

    let token_transfer = receiver_params.token_transfer.borrow();
    (
        token_transfer.token_receiver,
        token_transfer.remote_chain_selector,
        token_transfer.source_amount,
        token_transfer.dest_token_address,
        token_transfer.dest_token_pool_package_id,
        token_transfer.source_pool_address,
        token_transfer.source_pool_data,
        token_transfer.offchain_token_data,
    )
}

public fun get_token_param_data(
    receiver_params: &ReceiverParams,
): (address, u64, address, vector<u8>, vector<u8>, vector<u8>) {
    assert!(receiver_params.token_transfer.is_some(), ETokenTransferDoesNotExist);
    let token_param = receiver_params.token_transfer.borrow();

    (
        token_param.token_receiver,
        token_param.source_amount,
        token_param.dest_token_address,
        token_param.source_pool_address,
        token_param.source_pool_data, // this is the encoded decimals
        token_param.offchain_token_data,
    )
}

/// only the token pool with a proper type proof can call this function to
/// return a CompletedDestTokenTransfer object.
public fun complete_token_transfer<TypeProof: drop>(
    ref: &CCIPObjectRef,
    receiver_params: &mut ReceiverParams,
    token_receiver: address,
    dest_token_address: address,
    _: TypeProof,
) {
    let token_config = registry::get_token_config(ref, dest_token_address);
    let (_, _, _, _, _, type_proof, _, _) = registry::get_token_config_data(token_config);

    let proof_tn = type_name::get<TypeProof>();
    let proof_tn_str = type_name::into_string(proof_tn);
    assert!(type_proof == proof_tn_str, ETypeProofMismatch);

    let receipt = CompletedDestTokenTransfer {
        token_receiver: token_receiver,
        dest_token_address: dest_token_address,
    };

    assert!(receiver_params.receipt.is_none(), ETokenTransferAlreadyCompleted);
<<<<<<< HEAD
=======

>>>>>>> 0992ab88
    receiver_params.receipt.fill(receipt);
}

public fun extract_any2sui_message(receiver_params: &mut ReceiverParams): Any2SuiMessage {
    assert!(receiver_params.message.is_some(), ENoMessageToExtract);

    receiver_params.message.extract()
}

public fun consume_any2sui_message<TypeProof: drop>(
    ref: &CCIPObjectRef,
    message: Any2SuiMessage,
    _: TypeProof,
): (vector<u8>, u64, vector<u8>, vector<u8>, vector<Any2SuiTokenAmount>) {
    let proof_tn = type_name::get<TypeProof>();
    let address_str = type_name::get_address(&proof_tn);
    let receiver_package_id = address::from_ascii_bytes(&ascii::into_bytes(address_str));

    let receiver_config = receiver_registry::get_receiver_config(ref, receiver_package_id);
    let (_, proof_typename) = receiver_registry::get_receiver_config_fields(receiver_config);
    assert!(proof_typename == proof_tn.into_string(), ETypeProofMismatch);

    client::consume_any2sui_message(message)
}

/// this function is called by ccip offramp directly, permissioned by the dest transfer cap.
/// it compares token transfers vectors from both hot potatoes and ensures that the message
/// in receiver params is empty.
public fun deconstruct_receiver_params(_: &DestTransferCap, receiver_params: ReceiverParams) {
    let ReceiverParams {
        token_transfer: mut token_transfer_op,
        message: message_op,
        source_chain_selector: _,
        receipt: mut receipt_op,
    } = receiver_params;

    // make sure all token transfers are completed
    assert!(
        token_transfer_op.is_none() && receipt_op.is_none() || (token_transfer_op.is_some() && receipt_op.is_some()),
        EWrongReceiptAndTokenTransfer,
    );
    if (token_transfer_op.is_some()) {
        let token_transfer = token_transfer_op.extract();
        let receipt = receipt_op.extract();
        let CompletedDestTokenTransfer {
            token_receiver,
            dest_token_address,
        } = receipt;
<<<<<<< HEAD
=======

>>>>>>> 0992ab88
        assert!(
            token_receiver == token_transfer.token_receiver &&
            dest_token_address == token_transfer.dest_token_address,
            ETokenTransferMismatch,
        );
    };
<<<<<<< HEAD
    receipt_op.destroy_none();
    token_transfer_op.destroy_none();
=======
>>>>>>> 0992ab88

    token_transfer_op.destroy_none();
    receipt_op.destroy_none();

    assert!(message_op.is_none(), ECCIPReceiveFailed);
    message_op.destroy_none();
}

// =========================== Test Functions =========================== //

#[test_only]
public fun test_init(ctx: &mut TxContext) {
    init(OFFRAMP_STATE_HELPER {}, ctx);
}

#[test_only]
public fun deconstruct_receiver_params_with_message_for_test(
    _: &DestTransferCap,
    receiver_params: ReceiverParams,
) {
    let ReceiverParams {
        token_transfer: _,
        message: mut message_op,
        source_chain_selector: _,
        receipt: mut r,
    } = receiver_params;

    if (r.is_some()) {
        let completed_transfer = r.extract();
        let CompletedDestTokenTransfer {
            token_receiver: _,
            dest_token_address: _,
        } = completed_transfer;
    };

    if (message_op.is_some()) {
        let message = message_op.extract();
        client::consume_any2sui_message(message);
    };
    message_op.destroy_none();
    r.destroy_none();
}<|MERGE_RESOLUTION|>--- conflicted
+++ resolved
@@ -11,19 +11,11 @@
 const ENoMessageToExtract: u64 = 1;
 const ETypeProofMismatch: u64 = 2;
 const ECCIPReceiveFailed: u64 = 3;
-<<<<<<< HEAD
-const ETokenTransferMismatch: u64 = 4;
-const ETokenTransferAlreadyExists: u64 = 5;
-const ETokenTransferDoesNotExist: u64 = 6;
-const ETokenTransferAlreadyCompleted: u64 = 7;
-const EWrongReceiptAndTokenTransfer: u64 = 8;
-=======
 const EWrongReceiptAndTokenTransfer: u64 = 4;
 const ETokenTransferMismatch: u64 = 5;
 const ETokenTransferAlreadyExists: u64 = 6;
 const ETokenTransferDoesNotExist: u64 = 7;
 const ETokenTransferAlreadyCompleted: u64 = 8;
->>>>>>> 0992ab88
 
 public struct OFFRAMP_STATE_HELPER has drop {}
 
@@ -101,11 +93,7 @@
     receiver_params
         .token_transfer
         .fill(DestTokenTransfer {
-<<<<<<< HEAD
-            token_receiver: token_receiver,
-=======
             token_receiver,
->>>>>>> 0992ab88
             remote_chain_selector,
             source_amount,
             dest_token_address,
@@ -205,10 +193,6 @@
     };
 
     assert!(receiver_params.receipt.is_none(), ETokenTransferAlreadyCompleted);
-<<<<<<< HEAD
-=======
-
->>>>>>> 0992ab88
     receiver_params.receipt.fill(receipt);
 }
 
@@ -257,21 +241,12 @@
             token_receiver,
             dest_token_address,
         } = receipt;
-<<<<<<< HEAD
-=======
-
->>>>>>> 0992ab88
         assert!(
             token_receiver == token_transfer.token_receiver &&
             dest_token_address == token_transfer.dest_token_address,
             ETokenTransferMismatch,
         );
     };
-<<<<<<< HEAD
-    receipt_op.destroy_none();
-    token_transfer_op.destroy_none();
-=======
->>>>>>> 0992ab88
 
     token_transfer_op.destroy_none();
     receipt_op.destroy_none();
