#[test_only]
module ccip::receiver_registry_tests;

use std::string;
use std::type_name;

use sui::address;
use sui::test_scenario::{Self as ts, Scenario};

use ccip::receiver_registry::{Self, ReceiverRegistry};
use ccip::state_object::{Self, OwnerCap, CCIPObjectRef};

public struct RECEIVER_REGISTRY_TESTS has drop {}

public struct TestReceiverProof has drop {}
public struct TestReceiverProof2 has drop {}

const OWNER: address = @0x1000;
const RECEIVER_STATE_ID_1: address = @0xdeeb7a4662eec9f2f3def03fb937a663dddaa2e215b8078a284d026b7946c270;
const RECEIVER_STATE_ID_2: address = @0xd8908c165dee785924e7421a0fd0418a19d5daeec395fd505a92a0fd3117e428;

// Helper function to get the package ID from a proof type
fun get_package_id_from_proof<ProofType>(): address {
    let proof_tn = type_name::get<ProofType>();
    let address_str = type_name::get_address(&proof_tn);
    address::from_ascii_bytes(&std::ascii::into_bytes(address_str))
}

fun create_test_scenario(addr: address): Scenario {
    ts::begin(addr)
}

fun setup_test(): (Scenario, CCIPObjectRef, OwnerCap) {
    let mut scenario = create_test_scenario(OWNER);
    {
        let ctx = scenario.ctx();
        state_object::test_init(ctx);
    };

    scenario.next_tx(OWNER);
    {
        let ref = scenario.take_shared<CCIPObjectRef>();
        let owner_cap = scenario.take_from_sender<OwnerCap>();
        (scenario, ref, owner_cap)
    }
}

fun cleanup_test(scenario: Scenario, ref: CCIPObjectRef, owner_cap: OwnerCap) {
    // Return the owner cap back to the sender instead of destroying it
    ts::return_to_sender(&scenario, owner_cap);
    // Return the shared object back to the scenario instead of destroying it
    ts::return_shared(ref);
    ts::end(scenario);
}

#[test]
public fun test_initialize() {
    let (mut scenario, mut ref, owner_cap) = setup_test();
    let ctx = scenario.ctx();
    
    receiver_registry::initialize(&mut ref, &owner_cap, ctx);
    
    // Verify the registry state was created
    assert!(state_object::contains<ReceiverRegistry>(&ref));
    
    cleanup_test(scenario, ref, owner_cap);
}

#[test]
#[expected_failure(abort_code = receiver_registry::EAlreadyInitialized)]
public fun test_initialize_already_initialized() {
    let (mut scenario, mut ref, owner_cap) = setup_test();
    let ctx = scenario.ctx();
    
    receiver_registry::initialize(&mut ref, &owner_cap, ctx);
    // Try to initialize again - should fail
    receiver_registry::initialize(&mut ref, &owner_cap, ctx);
    
    cleanup_test(scenario, ref, owner_cap);
}

#[test]
public fun test_register_receiver() {
    let (mut scenario, mut ref, owner_cap) = setup_test();
    let ctx = scenario.ctx();
    
    receiver_registry::initialize(&mut ref, &owner_cap, ctx);
    
    // Register a receiver
    receiver_registry::register_receiver(&mut ref, RECEIVER_STATE_ID_1, vector[], TestReceiverProof {});
    
    // Verify the receiver is registered
    let package_id_1 = get_package_id_from_proof<TestReceiverProof>();
    assert!(receiver_registry::is_registered_receiver(&ref, package_id_1));
    
    // Get receiver config and verify fields
    let config = receiver_registry::get_receiver_config(&ref, package_id_1);
    let (module_name, function_name, receiver_state_id, _receiver_state_params, proof_typename) = 
        receiver_registry::get_receiver_config_fields(config);
    
    assert!(module_name == string::utf8(b"receiver_registry_tests"));
    assert!(function_name == string::utf8(b"ccip_receive"));
    assert!(receiver_state_id == RECEIVER_STATE_ID_1);
    assert!(proof_typename == type_name::get<TestReceiverProof>());
    
    cleanup_test(scenario, ref, owner_cap);
}

#[test]
#[expected_failure(abort_code = receiver_registry::EAlreadyRegistered)]
public fun test_register_receiver_already_registered() {
    let (mut scenario, mut ref, owner_cap) = setup_test();
    let ctx = scenario.ctx();
    
    receiver_registry::initialize(&mut ref, &owner_cap, ctx);
    
    // Register a receiver
    receiver_registry::register_receiver(&mut ref, RECEIVER_STATE_ID_1, vector[], TestReceiverProof {});
    
    // Try to register the same receiver again - should fail
    receiver_registry::register_receiver(&mut ref, RECEIVER_STATE_ID_2, vector[], TestReceiverProof {});
    
    cleanup_test(scenario, ref, owner_cap);
}

#[test]
#[expected_failure(abort_code = receiver_registry::EAlreadyRegistered)]
public fun test_register_receiver_same_package_different_proof() {
    let (mut scenario, mut ref, owner_cap) = setup_test();
    let ctx = scenario.ctx();
    
    receiver_registry::initialize(&mut ref, &owner_cap, ctx);
    
    // Register a receiver with TestReceiverProof
    receiver_registry::register_receiver(&mut ref, RECEIVER_STATE_ID_1, vector[], TestReceiverProof {});
    
    // Try to register with TestReceiverProof2 (same package ID) - should fail
    receiver_registry::register_receiver(&mut ref, RECEIVER_STATE_ID_2, vector[], TestReceiverProof2 {});
    
    cleanup_test(scenario, ref, owner_cap);
}

#[test]
public fun test_register_multiple_receivers_same_package() {
    let (mut scenario, mut ref, owner_cap) = setup_test();
    let ctx = scenario.ctx();
    
    receiver_registry::initialize(&mut ref, &owner_cap, ctx);
    
    // Register first receiver
    receiver_registry::register_receiver(&mut ref, RECEIVER_STATE_ID_1, vector[], TestReceiverProof {});
    
    // Verify both proof types have the same package ID (they're in the same module)
    let package_id_1 = get_package_id_from_proof<TestReceiverProof>();
    let package_id_2 = get_package_id_from_proof<TestReceiverProof2>();
    assert!(package_id_1 == package_id_2);
    
    // Verify the receiver is registered
    assert!(receiver_registry::is_registered_receiver(&ref, package_id_1));
    
    // Verify the config contains the first proof type
    let config = receiver_registry::get_receiver_config(&ref, package_id_1);
    let (_, _, state_id, _state_params, proof_type) = receiver_registry::get_receiver_config_fields(config);
    
    assert!(state_id == RECEIVER_STATE_ID_1);
    assert!(proof_type == type_name::get<TestReceiverProof>());
    
    cleanup_test(scenario, ref, owner_cap);
}

#[test]
public fun test_unregister_receiver() {
    let (mut scenario, mut ref, owner_cap) = setup_test();
    let ctx = scenario.ctx();
    
    receiver_registry::initialize(&mut ref, &owner_cap, ctx);
    
    // Register a receiver
    receiver_registry::register_receiver(&mut ref, RECEIVER_STATE_ID_1, vector[], TestReceiverProof {});
    
    // Verify it's registered
    let package_id_1 = get_package_id_from_proof<TestReceiverProof>();
    assert!(receiver_registry::is_registered_receiver(&ref, package_id_1));
    
    // Unregister the receiver
    receiver_registry::unregister_receiver(&mut ref, &owner_cap, package_id_1, ctx);
    
    // Verify it's no longer registered
    assert!(!receiver_registry::is_registered_receiver(&ref, package_id_1));
    
    cleanup_test(scenario, ref, owner_cap);
}

#[test]
#[expected_failure(abort_code = receiver_registry::EUnknownReceiver)]
public fun test_unregister_receiver_unknown() {
    let (mut scenario, mut ref, owner_cap) = setup_test();
    let ctx = scenario.ctx();
    
    receiver_registry::initialize(&mut ref, &owner_cap, ctx);
    
    // Try to unregister a receiver that was never registered
    let package_id_1 = get_package_id_from_proof<TestReceiverProof>();
<<<<<<< HEAD
    receiver_registry::unregister_receiver(&mut ref, package_id_1, ctx);
    
    cleanup_test(scenario, ref, owner_cap);
}

#[test]
#[expected_failure(abort_code = receiver_registry::ENotAllowed)]
public fun test_unregister_receiver_not_allowed() {
    let (mut scenario, mut ref, owner_cap) = setup_test();
    let ctx = scenario.ctx();
    
    receiver_registry::initialize(&mut ref, &owner_cap, ctx);
    
    // Register a receiver as owner
    receiver_registry::register_receiver(&mut ref, RECEIVER_STATE_ID_1, vector[], TestReceiverProof {});
    
    // Try to unregister as a different user
    scenario.next_tx(OTHER_USER);
    let ctx = scenario.ctx();
    let package_id_1 = get_package_id_from_proof<TestReceiverProof>();
    receiver_registry::unregister_receiver(&mut ref, package_id_1, ctx);
=======
    receiver_registry::unregister_receiver(&mut ref, &owner_cap, package_id_1, ctx);
>>>>>>> 806e0659
    
    cleanup_test(scenario, ref, owner_cap);
}

#[test]
public fun test_is_registered_receiver() {
    let (mut scenario, mut ref, owner_cap) = setup_test();
    let ctx = scenario.ctx();
    
    receiver_registry::initialize(&mut ref, &owner_cap, ctx);
    
    // Check unregistered receiver
    let package_id_1 = get_package_id_from_proof<TestReceiverProof>();
    assert!(!receiver_registry::is_registered_receiver(&ref, package_id_1));
    
    // Register receiver
    receiver_registry::register_receiver(&mut ref, RECEIVER_STATE_ID_1, vector[], TestReceiverProof {});
    
    // Check registered receiver
    assert!(receiver_registry::is_registered_receiver(&ref, package_id_1));
    
    // Both proof types have the same package ID since they're in the same module
    let package_id_2 = get_package_id_from_proof<TestReceiverProof2>();
    assert!(package_id_1 == package_id_2);
    assert!(receiver_registry::is_registered_receiver(&ref, package_id_2));
    
    cleanup_test(scenario, ref, owner_cap);
}

#[test]
#[expected_failure(abort_code = receiver_registry::EUnknownReceiver)]
public fun test_get_receiver_config_unknown() {
    let (mut scenario, mut ref, owner_cap) = setup_test();
    let ctx = scenario.ctx();
    
    receiver_registry::initialize(&mut ref, &owner_cap, ctx);
    
    // Try to get config for unregistered receiver
    let package_id_1 = get_package_id_from_proof<TestReceiverProof>();
    let _config = receiver_registry::get_receiver_config(&ref, package_id_1);
    
    cleanup_test(scenario, ref, owner_cap);
}

#[test]
public fun test_get_receiver_config() {
    let (mut scenario, mut ref, owner_cap) = setup_test();
    let ctx = scenario.ctx();
    
    receiver_registry::initialize(&mut ref, &owner_cap, ctx);
    
    // Register a receiver
    receiver_registry::register_receiver(&mut ref, RECEIVER_STATE_ID_1, vector[], TestReceiverProof {});
    
    // Get the config
    let package_id_1 = get_package_id_from_proof<TestReceiverProof>();
    let config = receiver_registry::get_receiver_config(&ref, package_id_1);
    let (module_name, function_name, receiver_state_id, _receiver_state_params, proof_typename) = 
        receiver_registry::get_receiver_config_fields(config);
    
    // Verify all fields
    assert!(module_name == string::utf8(b"receiver_registry_tests"));
    assert!(function_name == string::utf8(b"ccip_receive"));
    assert!(receiver_state_id == RECEIVER_STATE_ID_1);
    assert!(proof_typename == type_name::get<TestReceiverProof>());
    
    cleanup_test(scenario, ref, owner_cap);
}

#[test]
public fun test_get_receiver_module_and_state() {
    let (mut scenario, mut ref, owner_cap) = setup_test();
    let ctx = scenario.ctx();
    
    receiver_registry::initialize(&mut ref, &owner_cap, ctx);
    
    // Test unregistered receiver - should return empty values
    let package_id_1 = get_package_id_from_proof<TestReceiverProof>();
    let (module_name, state_id, state_params) = receiver_registry::get_receiver_info(&ref, package_id_1);
    assert!(module_name == string::utf8(b""));
    assert!(state_id == @0x0);
    assert!(state_params == vector[]);
    
    // Register a receiver
    receiver_registry::register_receiver(&mut ref, RECEIVER_STATE_ID_1, vector[], TestReceiverProof {});
    
    // Test registered receiver - should return actual values
    let (module_name, state_id, state_params) = receiver_registry::get_receiver_info(&ref, package_id_1);
    assert!(module_name == string::utf8(b"receiver_registry_tests"));
    assert!(state_id == RECEIVER_STATE_ID_1);
    assert!(state_params == vector[]);
    
    cleanup_test(scenario, ref, owner_cap);
}

#[test]
public fun test_register_receiver_with_zero_state_id() {
    let (mut scenario, mut ref, owner_cap) = setup_test();
    let ctx = scenario.ctx();
    
    receiver_registry::initialize(&mut ref, &owner_cap, ctx);
    
    // Register a receiver with zero state ID (stateless receiver)
    receiver_registry::register_receiver(&mut ref, @0x0, vector[], TestReceiverProof {});
    
    // Verify the receiver is registered with zero state ID
    let package_id_1 = get_package_id_from_proof<TestReceiverProof>();
    let config = receiver_registry::get_receiver_config(&ref, package_id_1);
    let (_, _, receiver_state_id, _, _) = receiver_registry::get_receiver_config_fields(config);
    assert!(receiver_state_id == @0x0);
    
    // Verify get_receiver_info returns zero state ID
    let (module_name, state_id, state_params) = receiver_registry::get_receiver_info(&ref, package_id_1);
    assert!(module_name == string::utf8(b"receiver_registry_tests"));
    assert!(state_id == @0x0);
    assert!(state_params == vector[]);
    
    cleanup_test(scenario, ref, owner_cap);
}

#[test]
public fun test_complete_receiver_lifecycle() {
    let (mut scenario, mut ref, owner_cap) = setup_test();
    let ctx = scenario.ctx();
    
    receiver_registry::initialize(&mut ref, &owner_cap, ctx);
    
    // 1. Initially not registered
    let package_id_1 = get_package_id_from_proof<TestReceiverProof>();
    assert!(!receiver_registry::is_registered_receiver(&ref, package_id_1));
    
    // 2. Register receiver
    receiver_registry::register_receiver(&mut ref, RECEIVER_STATE_ID_1, vector[], TestReceiverProof {});
    assert!(receiver_registry::is_registered_receiver(&ref, package_id_1));
    
    // 3. Verify config is correct
    let config = receiver_registry::get_receiver_config(&ref, package_id_1);
    let (module_name, function_name, receiver_state_id, _receiver_state_params, proof_typename) = 
        receiver_registry::get_receiver_config_fields(config);
    
    assert!(module_name == string::utf8(b"receiver_registry_tests"));
    assert!(function_name == string::utf8(b"ccip_receive"));
    assert!(receiver_state_id == RECEIVER_STATE_ID_1);
    assert!(proof_typename == type_name::get<TestReceiverProof>());
    
    // 4. Verify module and state lookup
    let (lookup_module, lookup_state, lookup_params) = receiver_registry::get_receiver_info(&ref, package_id_1);
    assert!(lookup_module == module_name);
    assert!(lookup_state == receiver_state_id);
    assert!(lookup_params == vector[]);
    
    // 5. Unregister receiver
    receiver_registry::unregister_receiver(&mut ref, &owner_cap, package_id_1, ctx);
    assert!(!receiver_registry::is_registered_receiver(&ref, package_id_1));
    
    // 6. Verify lookup returns empty values after unregistration
    let (empty_module, empty_state, empty_params) = receiver_registry::get_receiver_info(&ref, package_id_1);
    assert!(empty_module == string::utf8(b""));
    assert!(empty_state == @0x0);
    assert!(empty_params == vector[]);
    
    cleanup_test(scenario, ref, owner_cap);
}

#[test]
public fun test_type_and_version() {
    let version = receiver_registry::type_and_version();
    assert!(version == string::utf8(b"ReceiverRegistry 1.6.0"));
}<|MERGE_RESOLUTION|>--- conflicted
+++ resolved
@@ -201,31 +201,7 @@
     
     // Try to unregister a receiver that was never registered
     let package_id_1 = get_package_id_from_proof<TestReceiverProof>();
-<<<<<<< HEAD
-    receiver_registry::unregister_receiver(&mut ref, package_id_1, ctx);
-    
-    cleanup_test(scenario, ref, owner_cap);
-}
-
-#[test]
-#[expected_failure(abort_code = receiver_registry::ENotAllowed)]
-public fun test_unregister_receiver_not_allowed() {
-    let (mut scenario, mut ref, owner_cap) = setup_test();
-    let ctx = scenario.ctx();
-    
-    receiver_registry::initialize(&mut ref, &owner_cap, ctx);
-    
-    // Register a receiver as owner
-    receiver_registry::register_receiver(&mut ref, RECEIVER_STATE_ID_1, vector[], TestReceiverProof {});
-    
-    // Try to unregister as a different user
-    scenario.next_tx(OTHER_USER);
-    let ctx = scenario.ctx();
-    let package_id_1 = get_package_id_from_proof<TestReceiverProof>();
-    receiver_registry::unregister_receiver(&mut ref, package_id_1, ctx);
-=======
     receiver_registry::unregister_receiver(&mut ref, &owner_cap, package_id_1, ctx);
->>>>>>> 806e0659
     
     cleanup_test(scenario, ref, owner_cap);
 }
