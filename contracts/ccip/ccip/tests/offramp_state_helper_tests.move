#[test_only]
module ccip::offramp_state_helper_tests;

use ccip::client;
use ccip::offramp_state_helper::{Self, DestTransferCap};
use ccip::ownable::OwnerCap;
use ccip::receiver_registry;
use ccip::state_object::{Self, CCIPObjectRef};
use ccip::token_admin_registry as registry;
use std::ascii;
use std::string;
use std::type_name;
use sui::coin;
use sui::test_scenario::{Self as ts, Scenario};

public struct OFFRAMP_STATE_HELPER_TESTS has drop {}

public struct TestTypeProof has drop {}
public struct TestToken has drop {}

const OWNER: address = @0x1000;
const RECEIVER_ADDRESS: address = @0x2000;
const TOKEN_ADDRESS_1: address =
    @0x1a2b3c4d5e6f7a8b9c0d1e2f3a4b5c6d7e8f9a0b1c2d3e4f5a6b7c8d9e0f1a2b;
const TOKEN_POOL_ADDRESS_1: address =
    @0xdeeb7a4662eec9f2f3def03fb937a663dddaa2e215b8078a284d026b7946c270;
const SOURCE_CHAIN_SELECTOR: u64 = 1000;

fun setup_test(): (Scenario, OwnerCap, CCIPObjectRef, DestTransferCap) {
    let mut scenario = ts::begin(OWNER);
    let ctx = scenario.ctx();

    state_object::test_init(ctx);

    // Advance to next transaction to retrieve the created objects
    scenario.next_tx(OWNER);

    // Retrieve the OwnerCap that was transferred to the sender
    let owner_cap = scenario.take_from_sender<OwnerCap>();

    // Retrieve the shared CCIPObjectRef
    let mut ref = scenario.take_shared<CCIPObjectRef>();

    // Initialize token admin registry
    registry::initialize(&mut ref, &owner_cap, scenario.ctx());

    // Initialize receiver registry
    receiver_registry::initialize(&mut ref, &owner_cap, scenario.ctx());

    // Create offramp state helper and get dest transfer cap
    offramp_state_helper::test_init(scenario.ctx());

    scenario.next_tx(OWNER);
    let dest_cap = scenario.take_from_sender<DestTransferCap>();

    (scenario, owner_cap, ref, dest_cap)
}

fun cleanup_test(
    scenario: Scenario,
    owner_cap: OwnerCap,
    ref: CCIPObjectRef,
    dest_cap: DestTransferCap,
) {
    // Return the owner cap back to the sender instead of destroying it
    ts::return_to_sender(&scenario, owner_cap);
    // Return the shared object back to the scenario instead of destroying it
    ts::return_shared(ref);
    transfer::public_transfer(dest_cap, @0x0);
    ts::end(scenario);
}

#[test]
public fun test_create_receiver_params() {
    let (scenario, owner_cap, ref, dest_cap) = setup_test();

    // Test creating receiver params
    let receiver_params = offramp_state_helper::create_receiver_params(
        &dest_cap,
        SOURCE_CHAIN_SELECTOR,
    );
    let source_chain = offramp_state_helper::get_source_chain_selector(&receiver_params);
    assert!(source_chain == SOURCE_CHAIN_SELECTOR);

    // Clean up
    offramp_state_helper::deconstruct_receiver_params(&dest_cap, receiver_params);

    cleanup_test(scenario, owner_cap, ref, dest_cap);
}

#[test]
public fun test_get_source_chain_selector() {
    let (scenario, owner_cap, ref, dest_cap) = setup_test();

    let different_chain = 2000;
    let receiver_params = offramp_state_helper::create_receiver_params(&dest_cap, different_chain);
    let source_chain = offramp_state_helper::get_source_chain_selector(&receiver_params);
    assert!(source_chain == different_chain);

    offramp_state_helper::deconstruct_receiver_params(&dest_cap, receiver_params);
    cleanup_test(scenario, owner_cap, ref, dest_cap);
}

#[test]
public fun test_add_dest_token_transfer() {
    let (scenario, owner_cap, ref, dest_cap) = setup_test();

    let mut receiver_params = offramp_state_helper::create_receiver_params(
        &dest_cap,
        SOURCE_CHAIN_SELECTOR,
    );

    // Add a destination token transfer
    offramp_state_helper::add_dest_token_transfer(
        &dest_cap,
        &mut receiver_params,
        RECEIVER_ADDRESS,
        SOURCE_CHAIN_SELECTOR, // remote_chain_selector
        1000, // source_amount
        TOKEN_ADDRESS_1,
        TOKEN_POOL_ADDRESS_1,
        b"source_pool_address",
        b"source_pool_data",
        b"offchain_data",
    );

    // Verify the token transfer was added
    let (
        receiver,
        source_amount,
        dest_token_address,
        source_pool_address,
        source_pool_data,
        offchain_data,
    ) = offramp_state_helper::get_token_param_data(&receiver_params);

    assert!(receiver == RECEIVER_ADDRESS);
    assert!(source_amount == 1000);
    assert!(dest_token_address == TOKEN_ADDRESS_1);
    assert!(source_pool_address == b"source_pool_address");
    assert!(source_pool_data == b"source_pool_data");
    assert!(offchain_data == b"offchain_data");

    // This will fail but we need to call it to consume receiver_params
    offramp_state_helper::deconstruct_receiver_params_with_message_for_test(
        &dest_cap,
        receiver_params,
    );

    cleanup_test(scenario, owner_cap, ref, dest_cap);
}

#[test]
public fun test_populate_message() {
    let (scenario, owner_cap, ref, dest_cap) = setup_test();

    let mut receiver_params = offramp_state_helper::create_receiver_params(
        &dest_cap,
        SOURCE_CHAIN_SELECTOR,
    );

    // Create a test message
    let test_message = client::new_any2sui_message(
        b"message_id_32_bytes_long_test_msg",
        SOURCE_CHAIN_SELECTOR,
        b"sender_address",
        b"test_data",
        vector[], // token_amounts
    );

    // Populate the message
    offramp_state_helper::populate_message(&dest_cap, &mut receiver_params, test_message);

    // We need to consume the receiver_params with a message
    // Use the new test function that can handle populated messages
    offramp_state_helper::deconstruct_receiver_params_with_message_for_test(
        &dest_cap,
        receiver_params,
    );

    cleanup_test(scenario, owner_cap, ref, dest_cap);
}

#[test]
public fun test_complete_token_transfer() {
    let (mut scenario, owner_cap, mut ref, dest_cap) = setup_test();

    // Register a token in the token admin registry
    registry::register_pool_by_admin(
        &mut ref,
        state_object::create_ccip_admin_proof_for_test(),
        TOKEN_ADDRESS_1,
        TOKEN_POOL_ADDRESS_1,
        string::utf8(b"test_pool"),
        ascii::string(b"TestType"),
        OWNER,
        type_name::into_string(type_name::get<TestTypeProof>()),
        vector<address>[], // lock_or_burn_params
        vector<address>[], // release_or_mint_params
        scenario.ctx(),
    );

    let mut receiver_params = offramp_state_helper::create_receiver_params(
        &dest_cap,
        SOURCE_CHAIN_SELECTOR,
    );

    // Add a destination token transfer
    offramp_state_helper::add_dest_token_transfer(
        &dest_cap,
        &mut receiver_params,
        RECEIVER_ADDRESS,
        SOURCE_CHAIN_SELECTOR, // remote_chain_selector
        1000,
        TOKEN_ADDRESS_1,
        TOKEN_POOL_ADDRESS_1,
        b"source_pool_address",
        b"source_pool_data",
        b"offchain_data",
    );

    // Create a test coin to transfer
    let test_coin = coin::mint_for_testing<TestToken>(500, scenario.ctx());

    // Complete the token transfer
    offramp_state_helper::complete_token_transfer(
        &ref,
        &mut receiver_params,
        RECEIVER_ADDRESS,
        TOKEN_ADDRESS_1,
        TestTypeProof {},
    );

    // Destroy the unused test_coin
    coin::burn_for_testing(test_coin);

    // Clean up - the receiver_params should have completed transfers
    offramp_state_helper::deconstruct_receiver_params(&dest_cap, receiver_params);

    cleanup_test(scenario, owner_cap, ref, dest_cap);
}

#[test]
public fun test_extract_any2sui_message() {
    let (scenario, owner_cap, mut ref, dest_cap) = setup_test();

    // Register a receiver
    receiver_registry::register_receiver(
        &mut ref,
        TestTypeProof {},
    );

    let mut receiver_params = offramp_state_helper::create_receiver_params(
        &dest_cap,
        SOURCE_CHAIN_SELECTOR,
    );

    // Create and populate a message
    let test_message = client::new_any2sui_message(
        b"message_id_32_bytes_long_test_msg",
        SOURCE_CHAIN_SELECTOR,
        b"sender_address",
        b"test_data",
        vector[],
    );
    offramp_state_helper::populate_message(&dest_cap, &mut receiver_params, test_message);

    // Since we can't destructure ReceiverParams outside its module, we'll just test that
    // the message was populated by trying to consume it via the offramp helper
    // Use the new test function that can handle populated messages
    offramp_state_helper::deconstruct_receiver_params_with_message_for_test(
        &dest_cap,
        receiver_params,
    );

    cleanup_test(scenario, owner_cap, ref, dest_cap);
}

#[test]
public fun test_deconstruct_receiver_params_empty() {
    let (scenario, owner_cap, ref, dest_cap) = setup_test();

    // Create empty receiver params
    let receiver_params = offramp_state_helper::create_receiver_params(
        &dest_cap,
        SOURCE_CHAIN_SELECTOR,
    );

    // Should succeed with no token transfers and no message
    offramp_state_helper::deconstruct_receiver_params(&dest_cap, receiver_params);

    cleanup_test(scenario, owner_cap, ref, dest_cap);
}

#[test]
<<<<<<< HEAD
#[expected_failure(abort_code = ccip::offramp_state_helper::ENoMessageToExtract)]
public fun test_extract_message_when_none_exists() {
    let (scenario, owner_cap, ref, dest_cap) = setup_test();

    let mut receiver_params = offramp_state_helper::create_receiver_params(
        &dest_cap,
        SOURCE_CHAIN_SELECTOR,
    );

    // Try to extract message when none exists - should fail
    let message = offramp_state_helper::extract_any2sui_message(&mut receiver_params);

    // This should never be reached - consume the message to avoid drop error
    let (_, _, _, _, _) = client::consume_any2sui_message(message);
    offramp_state_helper::deconstruct_receiver_params_with_message_for_test(
        &dest_cap,
        receiver_params,
    );
    cleanup_test(scenario, owner_cap, ref, dest_cap);
}

#[test]
#[expected_failure(abort_code = ccip::offramp_state_helper::ETokenTransferAlreadyExists)]
public fun test_add_token_transfer_when_already_exists() {
=======
#[expected_failure(abort_code = offramp_state_helper::ETokenTransferAlreadyExists)]
public fun test_add_multiple_dest_token_transfers_should_fail() {
>>>>>>> 0992ab88
    let (scenario, owner_cap, ref, dest_cap) = setup_test();

    let mut receiver_params = offramp_state_helper::create_receiver_params(
        &dest_cap,
        SOURCE_CHAIN_SELECTOR,
    );

    // Add first token transfer
    offramp_state_helper::add_dest_token_transfer(
        &dest_cap,
        &mut receiver_params,
        RECEIVER_ADDRESS,
        SOURCE_CHAIN_SELECTOR,
        1000,
        TOKEN_ADDRESS_1,
        TOKEN_POOL_ADDRESS_1,
<<<<<<< HEAD
        b"source_pool_address",
        b"source_pool_data",
        b"offchain_data",
    );

    // Try to add second token transfer - should fail
=======
        b"source_pool_1",
        b"pool_data_1",
        b"offchain_1",
    );

    // This should fail with ETokenTransferAlreadyExists because only one token transfer is allowed
>>>>>>> 0992ab88
    offramp_state_helper::add_dest_token_transfer(
        &dest_cap,
        &mut receiver_params,
        RECEIVER_ADDRESS,
        SOURCE_CHAIN_SELECTOR,
        2000,
<<<<<<< HEAD
        TOKEN_ADDRESS_2,
        TOKEN_POOL_ADDRESS_2,
        b"source_pool_address_2",
        b"source_pool_data_2",
        b"offchain_data_2",
    );

    // This should never be reached
=======
        TOKEN_ADDRESS_1,
        TOKEN_POOL_ADDRESS_1,
        b"source_pool_2",
        b"pool_data_2",
        b"offchain_2",
    );

    // The following code won't be reached due to the expected failure above
>>>>>>> 0992ab88
    offramp_state_helper::deconstruct_receiver_params_with_message_for_test(
        &dest_cap,
        receiver_params,
    );
    cleanup_test(scenario, owner_cap, ref, dest_cap);
}

#[test]
<<<<<<< HEAD
#[expected_failure(abort_code = ccip::offramp_state_helper::ETokenTransferDoesNotExist)]
public fun test_get_token_param_data_when_none_exists() {
    let (scenario, owner_cap, ref, dest_cap) = setup_test();

=======
#[expected_failure(abort_code = offramp_state_helper::ETokenTransferDoesNotExist)]
public fun test_get_token_param_data_when_empty() {
    let (scenario, owner_cap, ref, dest_cap) = setup_test();

    // Create empty receiver params (no token transfer added)
>>>>>>> 0992ab88
    let receiver_params = offramp_state_helper::create_receiver_params(
        &dest_cap,
        SOURCE_CHAIN_SELECTOR,
    );

<<<<<<< HEAD
    // Try to get token data when no token transfer exists - should fail
    let (_, _, _, _, _, _) = offramp_state_helper::get_token_param_data(&receiver_params);

    // This should never be reached
    offramp_state_helper::deconstruct_receiver_params(&dest_cap, receiver_params);
    cleanup_test(scenario, owner_cap, ref, dest_cap);
}

#[test]
#[expected_failure(abort_code = ccip::offramp_state_helper::ETokenTransferDoesNotExist)]
public fun test_get_dest_token_transfer_data_when_none_exists() {
    let (scenario, owner_cap, ref, dest_cap) = setup_test();

    let receiver_params = offramp_state_helper::create_receiver_params(
        &dest_cap,
        SOURCE_CHAIN_SELECTOR,
    );

    // Try to get dest token transfer data when none exists - should fail
    let (_, _, _, _, _, _, _, _) = offramp_state_helper::get_dest_token_transfer_data(
        &receiver_params,
    );

    // This should never be reached
=======
    // This should fail with ETokenTransferDoesNotExist because no token transfer was added
    let (
        _receiver,
        _source_amount,
        _dest_token_address,
        _source_pool_address,
        _source_pool_data,
        _offchain_data,
    ) = offramp_state_helper::get_token_param_data(&receiver_params);

    // The following code won't be reached due to the expected failure above
>>>>>>> 0992ab88
    offramp_state_helper::deconstruct_receiver_params(&dest_cap, receiver_params);
    cleanup_test(scenario, owner_cap, ref, dest_cap);
}

#[test]
<<<<<<< HEAD
#[expected_failure(abort_code = ccip::offramp_state_helper::ETokenTransferAlreadyCompleted)]
public fun test_complete_token_transfer_already_completed() {
    let (mut scenario, owner_cap, mut ref, dest_cap) = setup_test();

    // Register a token
=======
#[expected_failure(abort_code = offramp_state_helper::ETokenTransferAlreadyCompleted)]
public fun test_complete_token_transfer_twice_should_fail() {
    let (mut scenario, owner_cap, mut ref, dest_cap) = setup_test();

    // Register a token in the token admin registry
>>>>>>> 0992ab88
    registry::register_pool_by_admin(
        &mut ref,
        state_object::create_ccip_admin_proof_for_test(),
        TOKEN_ADDRESS_1,
        TOKEN_POOL_ADDRESS_1,
        string::utf8(b"test_pool"),
        ascii::string(b"TestType"),
        OWNER,
        type_name::into_string(type_name::get<TestTypeProof>()),
        vector<address>[], // lock_or_burn_params
        vector<address>[], // release_or_mint_params
        scenario.ctx(),
    );

    let mut receiver_params = offramp_state_helper::create_receiver_params(
        &dest_cap,
        SOURCE_CHAIN_SELECTOR,
    );

<<<<<<< HEAD
    // Add a token transfer
=======
    // Add a destination token transfer
>>>>>>> 0992ab88
    offramp_state_helper::add_dest_token_transfer(
        &dest_cap,
        &mut receiver_params,
        RECEIVER_ADDRESS,
        SOURCE_CHAIN_SELECTOR,
        1000,
        TOKEN_ADDRESS_1,
        TOKEN_POOL_ADDRESS_1,
        b"source_pool_address",
        b"source_pool_data",
        b"offchain_data",
    );

<<<<<<< HEAD
    // Complete the token transfer once
=======
    // Complete the token transfer first time (should succeed)
>>>>>>> 0992ab88
    offramp_state_helper::complete_token_transfer(
        &ref,
        &mut receiver_params,
        RECEIVER_ADDRESS,
        TOKEN_ADDRESS_1,
        TestTypeProof {},
    );

<<<<<<< HEAD
    // Try to complete it again - should fail
=======
    // This should fail with ETokenTransferAlreadyCompleted because transfer is already completed
>>>>>>> 0992ab88
    offramp_state_helper::complete_token_transfer(
        &ref,
        &mut receiver_params,
        RECEIVER_ADDRESS,
        TOKEN_ADDRESS_1,
        TestTypeProof {},
    );

<<<<<<< HEAD
    // This should never be reached
    offramp_state_helper::deconstruct_receiver_params(&dest_cap, receiver_params);
    cleanup_test(scenario, owner_cap, ref, dest_cap);
}

#[test]
#[expected_failure(abort_code = ccip::offramp_state_helper::ETypeProofMismatch)]
public fun test_complete_token_transfer_wrong_type_proof() {
    let (mut scenario, owner_cap, mut ref, dest_cap) = setup_test();

    // Register a token with TestTypeProof
    registry::register_pool_by_admin(
        &mut ref,
        state_object::create_ccip_admin_proof_for_test(),
        TOKEN_ADDRESS_1,
        TOKEN_POOL_ADDRESS_1,
        string::utf8(b"test_pool"),
        ascii::string(b"TestType"),
        OWNER,
        type_name::into_string(type_name::get<TestTypeProof>()),
        vector<address>[], // lock_or_burn_params
        vector<address>[], // release_or_mint_params
        scenario.ctx(),
    );

    let mut receiver_params = offramp_state_helper::create_receiver_params(
        &dest_cap,
        SOURCE_CHAIN_SELECTOR,
    );

    // Add a token transfer
    offramp_state_helper::add_dest_token_transfer(
        &dest_cap,
        &mut receiver_params,
        RECEIVER_ADDRESS,
        SOURCE_CHAIN_SELECTOR,
        1000,
        TOKEN_ADDRESS_1,
        TOKEN_POOL_ADDRESS_1,
        b"source_pool_address",
        b"source_pool_data",
        b"offchain_data",
    );

    // Try to complete with wrong type proof - should fail
    offramp_state_helper::complete_token_transfer(
        &ref,
        &mut receiver_params,
        RECEIVER_ADDRESS,
        TOKEN_ADDRESS_1,
        TestTypeProof2 {}, // Wrong type proof!
    );

    // This should never be reached
    offramp_state_helper::deconstruct_receiver_params(&dest_cap, receiver_params);
    cleanup_test(scenario, owner_cap, ref, dest_cap);
}

#[test]
#[expected_failure(abort_code = ccip::offramp_state_helper::ECCIPReceiveFailed)]
public fun test_deconstruct_with_unextracted_message() {
    let (scenario, owner_cap, ref, dest_cap) = setup_test();

    let mut receiver_params = offramp_state_helper::create_receiver_params(
        &dest_cap,
        SOURCE_CHAIN_SELECTOR,
    );

    // Add a message but don't extract it
    let test_message = client::new_any2sui_message(
        b"message_id_32_bytes_long_test_msg",
        SOURCE_CHAIN_SELECTOR,
        b"sender_address",
        b"test_data",
        vector[],
    );
    offramp_state_helper::populate_message(&dest_cap, &mut receiver_params, test_message);

    // Try to deconstruct without extracting message - should fail
    offramp_state_helper::deconstruct_receiver_params(&dest_cap, receiver_params);

    cleanup_test(scenario, owner_cap, ref, dest_cap);
}

#[test]
#[expected_failure(abort_code = ccip::offramp_state_helper::EWrongReceiptAndTokenTransfer)]
public fun test_deconstruct_with_token_transfer_but_no_receipt() {
    let (scenario, owner_cap, ref, dest_cap) = setup_test();

    let mut receiver_params = offramp_state_helper::create_receiver_params(
        &dest_cap,
        SOURCE_CHAIN_SELECTOR,
    );

    // Add a token transfer but don't complete it (no receipt)
    offramp_state_helper::add_dest_token_transfer(
        &dest_cap,
        &mut receiver_params,
        RECEIVER_ADDRESS,
        SOURCE_CHAIN_SELECTOR,
        1000,
        TOKEN_ADDRESS_1,
        TOKEN_POOL_ADDRESS_1,
        b"source_pool_address",
        b"source_pool_data",
        b"offchain_data",
    );

    // Try to deconstruct with token transfer but no receipt - should fail
    offramp_state_helper::deconstruct_receiver_params(&dest_cap, receiver_params);

    cleanup_test(scenario, owner_cap, ref, dest_cap);
}

#[test]
#[expected_failure(abort_code = ccip::offramp_state_helper::ETypeProofMismatch)]
public fun test_consume_message_wrong_type_proof() {
    let (scenario, owner_cap, mut ref, dest_cap) = setup_test();

    // Register a receiver with TestTypeProof
    receiver_registry::register_receiver(
        &mut ref,
        TestTypeProof {},
    );

    // Create a test message
    let test_message = client::new_any2sui_message(
        b"message_id_32_bytes_long_test_msg",
        SOURCE_CHAIN_SELECTOR,
        b"sender_address",
        b"test_data",
        vector[],
    );

    // Try to consume with wrong type proof - should fail
    let (_, _, _, _, _) = offramp_state_helper::consume_any2sui_message(
        &ref,
        test_message,
        TestTypeProof2 {}, // Wrong type proof!
    );

    cleanup_test(scenario, owner_cap, ref, dest_cap);
=======
    // The following code won't be reached due to the expected failure above
    offramp_state_helper::deconstruct_receiver_params(&dest_cap, receiver_params);
    cleanup_test(scenario, owner_cap, ref, dest_cap);
>>>>>>> 0992ab88
}<|MERGE_RESOLUTION|>--- conflicted
+++ resolved
@@ -16,14 +16,19 @@
 public struct OFFRAMP_STATE_HELPER_TESTS has drop {}
 
 public struct TestTypeProof has drop {}
+public struct TestTypeProof2 has drop {}
 public struct TestToken has drop {}
 
 const OWNER: address = @0x1000;
 const RECEIVER_ADDRESS: address = @0x2000;
 const TOKEN_ADDRESS_1: address =
     @0x1a2b3c4d5e6f7a8b9c0d1e2f3a4b5c6d7e8f9a0b1c2d3e4f5a6b7c8d9e0f1a2b;
+const TOKEN_ADDRESS_2: address =
+    @0x2a2b3c4d5e6f7a8b9c0d1e2f3a4b5c6d7e8f9a0b1c2d3e4f5a6b7c8d9e0f1a2b;
 const TOKEN_POOL_ADDRESS_1: address =
     @0xdeeb7a4662eec9f2f3def03fb937a663dddaa2e215b8078a284d026b7946c270;
+const TOKEN_POOL_ADDRESS_2: address =
+    @0xaeeb7a4662eec9f2f3def03fb937a663dddaa2e215b8078a284d026b7946c270;
 const SOURCE_CHAIN_SELECTOR: u64 = 1000;
 
 fun setup_test(): (Scenario, OwnerCap, CCIPObjectRef, DestTransferCap) {
@@ -293,7 +298,6 @@
 }
 
 #[test]
-<<<<<<< HEAD
 #[expected_failure(abort_code = ccip::offramp_state_helper::ENoMessageToExtract)]
 public fun test_extract_message_when_none_exists() {
     let (scenario, owner_cap, ref, dest_cap) = setup_test();
@@ -318,10 +322,6 @@
 #[test]
 #[expected_failure(abort_code = ccip::offramp_state_helper::ETokenTransferAlreadyExists)]
 public fun test_add_token_transfer_when_already_exists() {
-=======
-#[expected_failure(abort_code = offramp_state_helper::ETokenTransferAlreadyExists)]
-public fun test_add_multiple_dest_token_transfers_should_fail() {
->>>>>>> 0992ab88
     let (scenario, owner_cap, ref, dest_cap) = setup_test();
 
     let mut receiver_params = offramp_state_helper::create_receiver_params(
@@ -338,28 +338,18 @@
         1000,
         TOKEN_ADDRESS_1,
         TOKEN_POOL_ADDRESS_1,
-<<<<<<< HEAD
         b"source_pool_address",
         b"source_pool_data",
         b"offchain_data",
     );
 
     // Try to add second token transfer - should fail
-=======
-        b"source_pool_1",
-        b"pool_data_1",
-        b"offchain_1",
-    );
-
-    // This should fail with ETokenTransferAlreadyExists because only one token transfer is allowed
->>>>>>> 0992ab88
     offramp_state_helper::add_dest_token_transfer(
         &dest_cap,
         &mut receiver_params,
         RECEIVER_ADDRESS,
         SOURCE_CHAIN_SELECTOR,
         2000,
-<<<<<<< HEAD
         TOKEN_ADDRESS_2,
         TOKEN_POOL_ADDRESS_2,
         b"source_pool_address_2",
@@ -368,16 +358,6 @@
     );
 
     // This should never be reached
-=======
-        TOKEN_ADDRESS_1,
-        TOKEN_POOL_ADDRESS_1,
-        b"source_pool_2",
-        b"pool_data_2",
-        b"offchain_2",
-    );
-
-    // The following code won't be reached due to the expected failure above
->>>>>>> 0992ab88
     offramp_state_helper::deconstruct_receiver_params_with_message_for_test(
         &dest_cap,
         receiver_params,
@@ -386,24 +366,15 @@
 }
 
 #[test]
-<<<<<<< HEAD
 #[expected_failure(abort_code = ccip::offramp_state_helper::ETokenTransferDoesNotExist)]
 public fun test_get_token_param_data_when_none_exists() {
     let (scenario, owner_cap, ref, dest_cap) = setup_test();
 
-=======
-#[expected_failure(abort_code = offramp_state_helper::ETokenTransferDoesNotExist)]
-public fun test_get_token_param_data_when_empty() {
-    let (scenario, owner_cap, ref, dest_cap) = setup_test();
-
-    // Create empty receiver params (no token transfer added)
->>>>>>> 0992ab88
     let receiver_params = offramp_state_helper::create_receiver_params(
         &dest_cap,
         SOURCE_CHAIN_SELECTOR,
     );
 
-<<<<<<< HEAD
     // Try to get token data when no token transfer exists - should fail
     let (_, _, _, _, _, _) = offramp_state_helper::get_token_param_data(&receiver_params);
 
@@ -428,37 +399,16 @@
     );
 
     // This should never be reached
-=======
-    // This should fail with ETokenTransferDoesNotExist because no token transfer was added
-    let (
-        _receiver,
-        _source_amount,
-        _dest_token_address,
-        _source_pool_address,
-        _source_pool_data,
-        _offchain_data,
-    ) = offramp_state_helper::get_token_param_data(&receiver_params);
-
-    // The following code won't be reached due to the expected failure above
->>>>>>> 0992ab88
-    offramp_state_helper::deconstruct_receiver_params(&dest_cap, receiver_params);
-    cleanup_test(scenario, owner_cap, ref, dest_cap);
-}
-
-#[test]
-<<<<<<< HEAD
+    offramp_state_helper::deconstruct_receiver_params(&dest_cap, receiver_params);
+    cleanup_test(scenario, owner_cap, ref, dest_cap);
+}
+
+#[test]
 #[expected_failure(abort_code = ccip::offramp_state_helper::ETokenTransferAlreadyCompleted)]
 public fun test_complete_token_transfer_already_completed() {
     let (mut scenario, owner_cap, mut ref, dest_cap) = setup_test();
 
     // Register a token
-=======
-#[expected_failure(abort_code = offramp_state_helper::ETokenTransferAlreadyCompleted)]
-public fun test_complete_token_transfer_twice_should_fail() {
-    let (mut scenario, owner_cap, mut ref, dest_cap) = setup_test();
-
-    // Register a token in the token admin registry
->>>>>>> 0992ab88
     registry::register_pool_by_admin(
         &mut ref,
         state_object::create_ccip_admin_proof_for_test(),
@@ -478,11 +428,7 @@
         SOURCE_CHAIN_SELECTOR,
     );
 
-<<<<<<< HEAD
-    // Add a token transfer
-=======
     // Add a destination token transfer
->>>>>>> 0992ab88
     offramp_state_helper::add_dest_token_transfer(
         &dest_cap,
         &mut receiver_params,
@@ -496,11 +442,7 @@
         b"offchain_data",
     );
 
-<<<<<<< HEAD
-    // Complete the token transfer once
-=======
     // Complete the token transfer first time (should succeed)
->>>>>>> 0992ab88
     offramp_state_helper::complete_token_transfer(
         &ref,
         &mut receiver_params,
@@ -509,11 +451,7 @@
         TestTypeProof {},
     );
 
-<<<<<<< HEAD
-    // Try to complete it again - should fail
-=======
     // This should fail with ETokenTransferAlreadyCompleted because transfer is already completed
->>>>>>> 0992ab88
     offramp_state_helper::complete_token_transfer(
         &ref,
         &mut receiver_params,
@@ -522,7 +460,6 @@
         TestTypeProof {},
     );
 
-<<<<<<< HEAD
     // This should never be reached
     offramp_state_helper::deconstruct_receiver_params(&dest_cap, receiver_params);
     cleanup_test(scenario, owner_cap, ref, dest_cap);
@@ -665,9 +602,4 @@
     );
 
     cleanup_test(scenario, owner_cap, ref, dest_cap);
-=======
-    // The following code won't be reached due to the expected failure above
-    offramp_state_helper::deconstruct_receiver_params(&dest_cap, receiver_params);
-    cleanup_test(scenario, owner_cap, ref, dest_cap);
->>>>>>> 0992ab88
 }