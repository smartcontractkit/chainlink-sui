#[test_only]
module ccip::onramp_state_helper_tests;

use ccip::onramp_state_helper::{Self, SourceTransferCap};
use ccip::ownable::OwnerCap;
use ccip::state_object::{Self, CCIPObjectRef};
use ccip::token_admin_registry as registry;
use std::ascii;
use std::string;
use std::type_name;
use sui::test_scenario::{Self as ts, Scenario};

public struct ONRAMP_STATE_HELPER_TESTS has drop {}

public struct TestTypeProof has drop {}

const OWNER: address = @0x1000;
const TOKEN_ADDRESS_1: address =
    @0x1a2b3c4d5e6f7a8b9c0d1e2f3a4b5c6d7e8f9a0b1c2d3e4f5a6b7c8d9e0f1a2b;
const DESTINATION_CHAIN_SELECTOR: u64 = 1000;

fun setup_test(): (Scenario, OwnerCap, CCIPObjectRef, SourceTransferCap) {
    let mut scenario = ts::begin(OWNER);
    let ctx = scenario.ctx();

    state_object::test_init(ctx);

    // Advance to next transaction to retrieve the created objects
    scenario.next_tx(OWNER);

    // Retrieve the OwnerCap that was transferred to the sender
    let owner_cap = scenario.take_from_sender<OwnerCap>();

    // Retrieve the shared CCIPObjectRef
    let mut ref = scenario.take_shared<CCIPObjectRef>();

    // Initialize token admin registry
    registry::initialize(&mut ref, &owner_cap, scenario.ctx());

    // Create onramp state helper and get source transfer cap
    onramp_state_helper::test_init(scenario.ctx());

    scenario.next_tx(OWNER);
    let source_cap = scenario.take_from_sender<SourceTransferCap>();

    (scenario, owner_cap, ref, source_cap)
}

fun cleanup_test(
    scenario: Scenario,
    owner_cap: OwnerCap,
    ref: CCIPObjectRef,
    source_cap: SourceTransferCap,
) {
    // Return the owner cap back to the sender instead of destroying it
    ts::return_to_sender(&scenario, owner_cap);
    // Return the shared object back to the scenario instead of destroying it
    ts::return_shared(ref);
    transfer::public_transfer(source_cap, @0x0);
    ts::end(scenario);
}

#[test]
public fun test_create_token_transfer_params() {
    let (mut scenario, owner_cap, mut ref, source_cap) = setup_test();

    // Register a token in the token admin registry first
    registry::register_pool_by_admin(
        &mut ref,
        state_object::create_ccip_admin_proof_for_test(),
        TOKEN_ADDRESS_1,
        @0x1,
        string::utf8(b"test_pool"),
        ascii::string(b"TestType"),
        OWNER, // administrator
        type_name::into_string(type_name::get<TestTypeProof>()),
        vector<address>[], // lock_or_burn_params
        vector<address>[], // release_or_mint_params
        scenario.ctx(),
    );

    // Test creating token transfer params with valid data
    let mut token_params = onramp_state_helper::create_token_transfer_params(@0x456);
    onramp_state_helper::add_token_transfer_param<TestTypeProof>(
        &ref,
        &mut token_params,
        DESTINATION_CHAIN_SELECTOR,
        1000, // amount
        TOKEN_ADDRESS_1,
        b"dest_token_address",
        b"extra_data",
        TestTypeProof {},
    );

    // Test the token params by getting data directly
    let (
        remote_chain,
        token_pool_package_id,
        amount,
        source_token,
        dest_token,
        extra_data,
    ) = onramp_state_helper::get_source_token_transfer_data(&token_params);

    assert!(remote_chain == DESTINATION_CHAIN_SELECTOR);
    assert!(token_pool_package_id == @0x1);
    assert!(amount == 1000);
    assert!(source_token == TOKEN_ADDRESS_1);
    assert!(dest_token == b"dest_token_address");
    assert!(extra_data == b"extra_data");

    // Clean up
    onramp_state_helper::deconstruct_token_params(&source_cap, token_params);

    cleanup_test(scenario, owner_cap, ref, source_cap);
}

#[test]
public fun test_create_token_transfer_params_basic() {
    let (mut scenario, owner_cap, mut ref, source_cap) = setup_test();

    // Register a token with TestTypeProof
    registry::register_pool_by_admin(
        &mut ref,
        state_object::create_ccip_admin_proof_for_test(),
        TOKEN_ADDRESS_1,
        @0x1,
        string::utf8(b"test_pool"),
        ascii::string(b"TestType"),
        OWNER,
        type_name::into_string(type_name::get<TestTypeProof>()),
        vector<address>[], // lock_or_burn_params
        vector<address>[], // release_or_mint_params
        scenario.ctx(),
    );

    // Try to create token transfer params - this test now just creates empty params
    // since type proof validation was removed from the helper
    let mut token_params = onramp_state_helper::create_token_transfer_params(@0x456);
    onramp_state_helper::add_token_transfer_param<TestTypeProof>(
        &ref,
        &mut token_params,
        DESTINATION_CHAIN_SELECTOR,
        1000,
        TOKEN_ADDRESS_1,
        b"dest_token_address",
        b"extra_data",
        TestTypeProof {},
    );

    onramp_state_helper::deconstruct_token_params(&source_cap, token_params);
    cleanup_test(scenario, owner_cap, ref, source_cap);
}

#[test]
public fun test_get_remote_chain_selector() {
    let (mut scenario, owner_cap, mut ref, source_cap) = setup_test();

    // Register a token
    registry::register_pool_by_admin(
        &mut ref,
        state_object::create_ccip_admin_proof_for_test(),
        TOKEN_ADDRESS_1,
        @0x1,
        string::utf8(b"test_pool"),
        ascii::string(b"TestType"),
        OWNER,
        type_name::into_string(type_name::get<TestTypeProof>()),
        vector<address>[], // lock_or_burn_params
        vector<address>[], // release_or_mint_params
        scenario.ctx(),
    );

    // Test creating token transfer params with different chain selectors
    let mut token_params1 = onramp_state_helper::create_token_transfer_params(@0x456);
    onramp_state_helper::add_token_transfer_param<TestTypeProof>(
        &ref,
        &mut token_params1,
        DESTINATION_CHAIN_SELECTOR,
        1000,
        TOKEN_ADDRESS_1,
        b"dest_token_address",
        b"extra_data",
        TestTypeProof {},
    );

    let different_chain = 2000;
    let mut token_params2 = onramp_state_helper::create_token_transfer_params(@0x456);
    onramp_state_helper::add_token_transfer_param<TestTypeProof>(
        &ref,
        &mut token_params2,
        different_chain,
        1000,
        TOKEN_ADDRESS_1,
        b"dest_token_address",
        b"extra_data",
        TestTypeProof {},
    );

    // Test retrieving the remote chain selectors
    let (remote_chain1, _, _, _, _, _) = onramp_state_helper::get_source_token_transfer_data(
        &token_params1,
    );
    assert!(remote_chain1 == DESTINATION_CHAIN_SELECTOR);

    let (remote_chain2, _, _, _, _, _) = onramp_state_helper::get_source_token_transfer_data(
        &token_params2,
    );
    assert!(remote_chain2 == different_chain);

    // Clean up
    onramp_state_helper::deconstruct_token_params(&source_cap, token_params1);
    onramp_state_helper::deconstruct_token_params(&source_cap, token_params2);

    cleanup_test(scenario, owner_cap, ref, source_cap);
}

#[test]
public fun test_create_and_verify_token_transfer() {
    let (mut scenario, owner_cap, mut ref, source_cap) = setup_test();

    // Register a token in the token admin registry first
    registry::register_pool_by_admin(
        &mut ref,
        state_object::create_ccip_admin_proof_for_test(),
        TOKEN_ADDRESS_1,
        @0x1,
        string::utf8(b"test_pool"),
        ascii::string(b"TestType"),
        OWNER, // administrator
        type_name::into_string(type_name::get<TestTypeProof>()),
        vector<address>[], // lock_or_burn_params
        vector<address>[], // release_or_mint_params
        scenario.ctx(),
    );

    // Create source token transfer
    let mut token_params = onramp_state_helper::create_token_transfer_params(@0x456);
    onramp_state_helper::add_token_transfer_param<TestTypeProof>(
        &ref,
        &mut token_params,
        DESTINATION_CHAIN_SELECTOR,
        1000, // amount
        TOKEN_ADDRESS_1,
        b"dest_token_address",
        b"extra_data",
        TestTypeProof {},
    );

    // Verify the token transfer data
    let (
        remote_chain,
        token_pool_package_id,
        amount,
        source_token_address,
        dest_token_address,
        extra_data,
    ) = onramp_state_helper::get_source_token_transfer_data(&token_params);

    assert!(remote_chain == DESTINATION_CHAIN_SELECTOR);
    assert!(token_pool_package_id == @0x1);
    assert!(amount == 1000);
    assert!(source_token_address == TOKEN_ADDRESS_1);
    assert!(dest_token_address == b"dest_token_address");
    assert!(extra_data == b"extra_data");

    // Clean up
    onramp_state_helper::deconstruct_token_params(&source_cap, token_params);

    cleanup_test(scenario, owner_cap, ref, source_cap);
}

#[test]
public fun test_deconstruct_empty_params_vector() {
    let (scenario, owner_cap, ref, source_cap) = setup_test();

    // Create empty params and test deconstruct
    let empty_params = onramp_state_helper::create_token_transfer_params(@0x456);

    // Deconstruct should work with empty params
    onramp_state_helper::deconstruct_token_params(&source_cap, empty_params);

    cleanup_test(scenario, owner_cap, ref, source_cap);
}

#[test]
#[expected_failure(abort_code = onramp_state_helper::ETokenTransferAlreadyExists)]
public fun test_add_multiple_token_transfers_should_fail() {
    let (mut scenario, owner_cap, mut ref, source_cap) = setup_test();

    // Register a token
    registry::register_pool_by_admin(
        &mut ref,
        state_object::create_ccip_admin_proof_for_test(),
        TOKEN_ADDRESS_1,
        @0x1,
        string::utf8(b"test_pool"),
        ascii::string(b"TestType"),
        OWNER,
        type_name::into_string(type_name::get<TestTypeProof>()),
        vector<address>[], // lock_or_burn_params
        vector<address>[], // release_or_mint_params
        scenario.ctx(),
    );

<<<<<<< HEAD
    registry::register_pool_by_admin(
        &mut ref,
        state_object::create_ccip_admin_proof_for_test(),
        TOKEN_ADDRESS_2,
        @0x2,
        string::utf8(b"test_pool_2"),
        ascii::string(b"TestType"),
        OWNER,
        type_name::into_string(type_name::get<TestTypeProof2>()),
        vector<address>[], // lock_or_burn_params
        vector<address>[], // release_or_mint_params
        scenario.ctx(),
    );

    // Create separate token transfer params for each transfer
    let mut token_params1 = onramp_state_helper::create_token_transfer_params(@0x456);
    let mut token_params2 = onramp_state_helper::create_token_transfer_params(@0x456);
=======
    // Create token transfer params
    let mut token_params = onramp_state_helper::create_token_transfer_params(@0x456);
>>>>>>> 0992ab88

    // Add first token transfer
    onramp_state_helper::add_token_transfer_param<TestTypeProof>(
        &ref,
        &mut token_params1,
        DESTINATION_CHAIN_SELECTOR,
        1000,
        TOKEN_ADDRESS_1,
        b"dest_token_address_1",
        b"extra_data_1",
        TestTypeProof {},
    );

    // This should fail with ETokenTransferAlreadyExists because only one token transfer is allowed
    onramp_state_helper::add_token_transfer_param<TestTypeProof>(
        &ref,
        &mut token_params2,
        DESTINATION_CHAIN_SELECTOR,
        2000,
        TOKEN_ADDRESS_1,
        b"dest_token_address_2",
        b"extra_data_2",
        TestTypeProof {},
    );

<<<<<<< HEAD
    // Verify first transfer
    let (
        remote_chain1,
        token_pool_package_id1,
        amount1,
        source_token_address1,
        dest_token_address1,
        extra_data1,
    ) = onramp_state_helper::get_source_token_transfer_data(&token_params1);

    assert!(remote_chain1 == DESTINATION_CHAIN_SELECTOR);
    assert!(token_pool_package_id1 == @0x1);
    assert!(amount1 == 1000);
    assert!(source_token_address1 == TOKEN_ADDRESS_1);
    assert!(dest_token_address1 == b"dest_token_address_1");
    assert!(extra_data1 == b"extra_data_1");

    // Verify second transfer
    let (
        remote_chain2,
        token_pool_package_id2,
        amount2,
        source_token_address2,
        dest_token_address2,
        extra_data2,
    ) = onramp_state_helper::get_source_token_transfer_data(&token_params2);

    assert!(remote_chain2 == DESTINATION_CHAIN_SELECTOR);
    assert!(token_pool_package_id2 == @0x2);
    assert!(amount2 == 2000);
    assert!(source_token_address2 == TOKEN_ADDRESS_2);
    assert!(dest_token_address2 == b"dest_token_address_2");
    assert!(extra_data2 == b"extra_data_2");

    // Clean up
    onramp_state_helper::deconstruct_token_params(&source_cap, token_params1);
    onramp_state_helper::deconstruct_token_params(&source_cap, token_params2);
=======
    // The following code won't be reached due to the expected failure above
    onramp_state_helper::deconstruct_token_params(&source_cap, token_params);
>>>>>>> 0992ab88
    cleanup_test(scenario, owner_cap, ref, source_cap);
}

#[test]
#[expected_failure(abort_code = onramp_state_helper::ETokenTransferDoesNotExist)]
public fun test_get_token_transfer_data_when_empty() {
    let (scenario, owner_cap, ref, source_cap) = setup_test();

    // Create empty token transfer params (no token transfer added)
    let token_params = onramp_state_helper::create_token_transfer_params(@0x456);

    // This should fail with ETokenTransferDoesNotExist because no token transfer was added
    let (
        _remote_chain,
        _token_pool_package_id,
        _amount,
        _source_token_address,
        _dest_token_address,
        _extra_data,
    ) = onramp_state_helper::get_source_token_transfer_data(&token_params);

    // The following code won't be reached due to the expected failure above
    onramp_state_helper::deconstruct_token_params(&source_cap, token_params);
    cleanup_test(scenario, owner_cap, ref, source_cap);
}

#[test]
public fun test_get_source_token_transfer_data() {
    let (mut scenario, owner_cap, mut ref, source_cap) = setup_test();

    // Register a token
    registry::register_pool_by_admin(
        &mut ref,
        state_object::create_ccip_admin_proof_for_test(),
        TOKEN_ADDRESS_1,
        @0x1,
        string::utf8(b"test_pool"),
        ascii::string(b"TestType"),
        OWNER,
        type_name::into_string(type_name::get<TestTypeProof>()),
        vector<address>[], // lock_or_burn_params
        vector<address>[], // release_or_mint_params
        scenario.ctx(),
    );

    // Create token transfer with specific data
    let mut token_params = onramp_state_helper::create_token_transfer_params(@0x456);
    onramp_state_helper::add_token_transfer_param<TestTypeProof>(
        &ref,
        &mut token_params,
        DESTINATION_CHAIN_SELECTOR,
        12345, // specific amount
        TOKEN_ADDRESS_1,
        x"deadbeef", // hex dest address
        x"cafebabe", // hex extra data
        TestTypeProof {},
    );

    // Get the transfer and verify all data
    let (
        remote_chain,
        token_pool_package_id,
        amount,
        source_token_address,
        dest_token_address,
        extra_data,
    ) = onramp_state_helper::get_source_token_transfer_data(&token_params);

    assert!(remote_chain == DESTINATION_CHAIN_SELECTOR);
    assert!(token_pool_package_id == @0x1);
    assert!(amount == 12345);
    assert!(source_token_address == TOKEN_ADDRESS_1);
    assert!(dest_token_address == x"deadbeef");
    assert!(extra_data == x"cafebabe");

    // Clean up
    onramp_state_helper::deconstruct_token_params(&source_cap, token_params);

    cleanup_test(scenario, owner_cap, ref, source_cap);
}

#[test]
public fun test_edge_case_large_amounts() {
    let (mut scenario, owner_cap, mut ref, source_cap) = setup_test();

    // Register a token
    registry::register_pool_by_admin(
        &mut ref,
        state_object::create_ccip_admin_proof_for_test(),
        TOKEN_ADDRESS_1,
        @0x1,
        string::utf8(b"test_pool"),
        ascii::string(b"TestType"),
        OWNER,
        type_name::into_string(type_name::get<TestTypeProof>()),
        vector<address>[], // lock_or_burn_params
        vector<address>[], // release_or_mint_params
        scenario.ctx(),
    );

    // Test with maximum u64 value
    let max_amount = 18446744073709551615; // u64::MAX
    let mut token_params = onramp_state_helper::create_token_transfer_params(@0x456);
    onramp_state_helper::add_token_transfer_param<TestTypeProof>(
        &ref,
        &mut token_params,
        DESTINATION_CHAIN_SELECTOR,
        max_amount,
        TOKEN_ADDRESS_1,
        b"dest_address",
        b"extra_data",
        TestTypeProof {},
    );

    let (_, _, amount, _, _, _) = onramp_state_helper::get_source_token_transfer_data(
        &token_params,
    );

    assert!(amount == max_amount);

    // Clean up
    onramp_state_helper::deconstruct_token_params(&source_cap, token_params);

    cleanup_test(scenario, owner_cap, ref, source_cap);
}

#[test]
public fun test_edge_case_empty_data() {
    let (mut scenario, owner_cap, mut ref, source_cap) = setup_test();

    // Register a token
    registry::register_pool_by_admin(
        &mut ref,
        state_object::create_ccip_admin_proof_for_test(),
        TOKEN_ADDRESS_1,
        @0x1,
        string::utf8(b"test_pool"),
        ascii::string(b"TestType"),
        OWNER,
        type_name::into_string(type_name::get<TestTypeProof>()),
        vector<address>[], // lock_or_burn_params
        vector<address>[], // release_or_mint_params
        scenario.ctx(),
    );

    // Test with empty destination address and extra data
    let mut token_params = onramp_state_helper::create_token_transfer_params(@0x456);
    onramp_state_helper::add_token_transfer_param<TestTypeProof>(
        &ref,
        &mut token_params,
        DESTINATION_CHAIN_SELECTOR,
        100,
        TOKEN_ADDRESS_1,
        vector<u8>[], // empty dest address
        vector<u8>[], // empty extra data
        TestTypeProof {},
    );

    let (
        _,
        _,
        _,
        _,
        dest_token_address,
        extra_data,
    ) = onramp_state_helper::get_source_token_transfer_data(&token_params);

    assert!(dest_token_address == vector<u8>[]);
    assert!(extra_data == vector<u8>[]);

    // Clean up
    onramp_state_helper::deconstruct_token_params(&source_cap, token_params);

    cleanup_test(scenario, owner_cap, ref, source_cap);
}

#[test]
<<<<<<< HEAD
public fun test_different_destination_chains() {
    let (mut scenario, owner_cap, mut ref, source_cap) = setup_test();

    // Register a token
    registry::register_pool_by_admin(
        &mut ref,
        state_object::create_ccip_admin_proof_for_test(),
        TOKEN_ADDRESS_1,
        @0x1,
        string::utf8(b"test_pool"),
        ascii::string(b"TestType"),
        OWNER,
        type_name::into_string(type_name::get<TestTypeProof>()),
        vector<address>[], // lock_or_burn_params
        vector<address>[], // release_or_mint_params
        scenario.ctx(),
    );

    // Test creating token transfer params for different destination chains
    let chains = vector[1, 100, 1000, 999999];
    let mut i = 0;

    // Create separate token params objects for each chain
    while (i < chains.length()) {
        let chain = chains[i];
        let mut token_params = onramp_state_helper::create_token_transfer_params(@0x456);

        onramp_state_helper::add_token_transfer_param<TestTypeProof>(
            &ref,
            &mut token_params,
            chain,
            1000,
            TOKEN_ADDRESS_1,
            b"dest_address",
            b"extra_data",
            TestTypeProof {},
        );

        let (remote_chain, _, _, _, _, _) = onramp_state_helper::get_source_token_transfer_data(
            &token_params,
        );
        assert!(remote_chain == chain);

        // Clean up this token params
        onramp_state_helper::deconstruct_token_params(&source_cap, token_params);

        i = i + 1;
    };

    cleanup_test(scenario, owner_cap, ref, source_cap);
}

#[test]
=======
>>>>>>> 0992ab88
public fun test_zero_amount_transfer() {
    let (mut scenario, owner_cap, mut ref, source_cap) = setup_test();

    // Register a token
    registry::register_pool_by_admin(
        &mut ref,
        state_object::create_ccip_admin_proof_for_test(),
        TOKEN_ADDRESS_1,
        @0x1,
        string::utf8(b"test_pool"),
        ascii::string(b"TestType"),
        OWNER,
        type_name::into_string(type_name::get<TestTypeProof>()),
        vector<address>[], // lock_or_burn_params
        vector<address>[], // release_or_mint_params
        scenario.ctx(),
    );

    // Test with zero amount - should be allowed
    let mut token_params = onramp_state_helper::create_token_transfer_params(@0x456);
    onramp_state_helper::add_token_transfer_param<TestTypeProof>(
        &ref,
        &mut token_params,
        DESTINATION_CHAIN_SELECTOR,
        0, // zero amount
        TOKEN_ADDRESS_1,
        b"dest_token_address",
        b"extra_data",
        TestTypeProof {},
    );

    let (_, _, amount, _, _, _) = onramp_state_helper::get_source_token_transfer_data(
        &token_params,
    );

    assert!(amount == 0);

    // Clean up
    onramp_state_helper::deconstruct_token_params(&source_cap, token_params);

    cleanup_test(scenario, owner_cap, ref, source_cap);
}

#[test]
public fun test_source_transfer_cap_permission() {
    let (mut scenario, owner_cap, mut ref, source_cap) = setup_test();

    // Register a token
    registry::register_pool_by_admin(
        &mut ref,
        state_object::create_ccip_admin_proof_for_test(),
        TOKEN_ADDRESS_1,
        @0x1,
        string::utf8(b"test_pool"),
        ascii::string(b"TestType"),
        OWNER,
        type_name::into_string(type_name::get<TestTypeProof>()),
        vector<address>[], // lock_or_burn_params
        vector<address>[], // release_or_mint_params
        scenario.ctx(),
    );

    // Create a source token transfer
    let mut token_params = onramp_state_helper::create_token_transfer_params(@0x456);
    onramp_state_helper::add_token_transfer_param<TestTypeProof>(
        &ref,
        &mut token_params,
        DESTINATION_CHAIN_SELECTOR,
        1000,
        TOKEN_ADDRESS_1,
        b"dest_token_address",
        b"extra_data",
        TestTypeProof {},
    );

    // Test that deconstruct_token_params requires the proper SourceTransferCap
    // This test verifies that only the holder of SourceTransferCap can deconstruct
    let (
        remote_chain,
        token_pool_package_id,
        amount,
        source_token_address,
        dest_token_address,
        extra_data,
    ) = onramp_state_helper::get_source_token_transfer_data(&token_params);

    assert!(remote_chain == DESTINATION_CHAIN_SELECTOR);
    assert!(token_pool_package_id == @0x1);
    assert!(amount == 1000);
    assert!(source_token_address == TOKEN_ADDRESS_1);
    assert!(dest_token_address == b"dest_token_address");
    assert!(extra_data == b"extra_data");

    // Clean up
    onramp_state_helper::deconstruct_token_params(&source_cap, token_params);

    cleanup_test(scenario, owner_cap, ref, source_cap);
}<|MERGE_RESOLUTION|>--- conflicted
+++ resolved
@@ -13,6 +13,7 @@
 public struct ONRAMP_STATE_HELPER_TESTS has drop {}
 
 public struct TestTypeProof has drop {}
+public struct TestTypeProof2 has drop {}
 
 const OWNER: address = @0x1000;
 const TOKEN_ADDRESS_1: address =
@@ -284,118 +285,6 @@
 }
 
 #[test]
-#[expected_failure(abort_code = onramp_state_helper::ETokenTransferAlreadyExists)]
-public fun test_add_multiple_token_transfers_should_fail() {
-    let (mut scenario, owner_cap, mut ref, source_cap) = setup_test();
-
-    // Register a token
-    registry::register_pool_by_admin(
-        &mut ref,
-        state_object::create_ccip_admin_proof_for_test(),
-        TOKEN_ADDRESS_1,
-        @0x1,
-        string::utf8(b"test_pool"),
-        ascii::string(b"TestType"),
-        OWNER,
-        type_name::into_string(type_name::get<TestTypeProof>()),
-        vector<address>[], // lock_or_burn_params
-        vector<address>[], // release_or_mint_params
-        scenario.ctx(),
-    );
-
-<<<<<<< HEAD
-    registry::register_pool_by_admin(
-        &mut ref,
-        state_object::create_ccip_admin_proof_for_test(),
-        TOKEN_ADDRESS_2,
-        @0x2,
-        string::utf8(b"test_pool_2"),
-        ascii::string(b"TestType"),
-        OWNER,
-        type_name::into_string(type_name::get<TestTypeProof2>()),
-        vector<address>[], // lock_or_burn_params
-        vector<address>[], // release_or_mint_params
-        scenario.ctx(),
-    );
-
-    // Create separate token transfer params for each transfer
-    let mut token_params1 = onramp_state_helper::create_token_transfer_params(@0x456);
-    let mut token_params2 = onramp_state_helper::create_token_transfer_params(@0x456);
-=======
-    // Create token transfer params
-    let mut token_params = onramp_state_helper::create_token_transfer_params(@0x456);
->>>>>>> 0992ab88
-
-    // Add first token transfer
-    onramp_state_helper::add_token_transfer_param<TestTypeProof>(
-        &ref,
-        &mut token_params1,
-        DESTINATION_CHAIN_SELECTOR,
-        1000,
-        TOKEN_ADDRESS_1,
-        b"dest_token_address_1",
-        b"extra_data_1",
-        TestTypeProof {},
-    );
-
-    // This should fail with ETokenTransferAlreadyExists because only one token transfer is allowed
-    onramp_state_helper::add_token_transfer_param<TestTypeProof>(
-        &ref,
-        &mut token_params2,
-        DESTINATION_CHAIN_SELECTOR,
-        2000,
-        TOKEN_ADDRESS_1,
-        b"dest_token_address_2",
-        b"extra_data_2",
-        TestTypeProof {},
-    );
-
-<<<<<<< HEAD
-    // Verify first transfer
-    let (
-        remote_chain1,
-        token_pool_package_id1,
-        amount1,
-        source_token_address1,
-        dest_token_address1,
-        extra_data1,
-    ) = onramp_state_helper::get_source_token_transfer_data(&token_params1);
-
-    assert!(remote_chain1 == DESTINATION_CHAIN_SELECTOR);
-    assert!(token_pool_package_id1 == @0x1);
-    assert!(amount1 == 1000);
-    assert!(source_token_address1 == TOKEN_ADDRESS_1);
-    assert!(dest_token_address1 == b"dest_token_address_1");
-    assert!(extra_data1 == b"extra_data_1");
-
-    // Verify second transfer
-    let (
-        remote_chain2,
-        token_pool_package_id2,
-        amount2,
-        source_token_address2,
-        dest_token_address2,
-        extra_data2,
-    ) = onramp_state_helper::get_source_token_transfer_data(&token_params2);
-
-    assert!(remote_chain2 == DESTINATION_CHAIN_SELECTOR);
-    assert!(token_pool_package_id2 == @0x2);
-    assert!(amount2 == 2000);
-    assert!(source_token_address2 == TOKEN_ADDRESS_2);
-    assert!(dest_token_address2 == b"dest_token_address_2");
-    assert!(extra_data2 == b"extra_data_2");
-
-    // Clean up
-    onramp_state_helper::deconstruct_token_params(&source_cap, token_params1);
-    onramp_state_helper::deconstruct_token_params(&source_cap, token_params2);
-=======
-    // The following code won't be reached due to the expected failure above
-    onramp_state_helper::deconstruct_token_params(&source_cap, token_params);
->>>>>>> 0992ab88
-    cleanup_test(scenario, owner_cap, ref, source_cap);
-}
-
-#[test]
 #[expected_failure(abort_code = onramp_state_helper::ETokenTransferDoesNotExist)]
 public fun test_get_token_transfer_data_when_empty() {
     let (scenario, owner_cap, ref, source_cap) = setup_test();
@@ -569,7 +458,6 @@
 }
 
 #[test]
-<<<<<<< HEAD
 public fun test_different_destination_chains() {
     let (mut scenario, owner_cap, mut ref, source_cap) = setup_test();
 
@@ -623,8 +511,6 @@
 }
 
 #[test]
-=======
->>>>>>> 0992ab88
 public fun test_zero_amount_transfer() {
     let (mut scenario, owner_cap, mut ref, source_cap) = setup_test();
 
