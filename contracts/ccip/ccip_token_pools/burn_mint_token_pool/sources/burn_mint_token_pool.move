/// this module will store the treasury cap object within the token pool state
/// this will disable any burning/minting of the token outside of the token pool
/// if this is not desired, consider using the lock release token pool or the
/// combination of the managed token and managed token pool
module burn_mint_token_pool::burn_mint_token_pool;

use std::string::{Self, String};
use std::type_name::{Self, TypeName};

use sui::clock::Clock;
use sui::coin::{Self, Coin, CoinMetadata, TreasuryCap};
use sui::package::UpgradeCap;

use ccip::dynamic_dispatcher as dd;
use ccip::eth_abi;
use ccip::offramp_state_helper as osh;
use ccip::state_object::{Self, CCIPObjectRef};
use ccip::token_admin_registry;

use ccip_token_pool::token_pool::{Self, TokenPoolState};
use ccip_token_pool::ownable::{Self, OwnerCap, OwnableState};

use mcms::bcs_stream;
use mcms::mcms_registry::{Self, Registry, ExecutingCallbackParams};
use mcms::mcms_deployer::{Self, DeployerState};

public struct BurnMintTokenPoolState<phantom T> has key {
    id: UID,
    token_pool_state: TokenPoolState,
    treasury_cap: TreasuryCap<T>,
    ownable_state: OwnableState,
}

const EInvalidArguments: u64 = 1;
const EInvalidOwnerCap: u64 = 2;

// ================================================================
// |                             Init                             |
// ================================================================

public fun type_and_version(): String {
    string::utf8(b"BurnMintTokenPool 1.6.0")
}

public fun initialize<T>(
    ref: &mut CCIPObjectRef,
    coin_metadata: &CoinMetadata<T>,
    treasury_cap: TreasuryCap<T>,
    burn_mint_token_pool_package_id: address,
    token_pool_administrator: address,
    lock_or_burn_params: vector<address>,
    release_or_mint_params: vector<address>,    
    ctx: &mut TxContext,
) {
    let (_, _, _, burn_mint_token_pool) =
        initialize_internal(coin_metadata, treasury_cap, ctx);

    token_admin_registry::register_pool(
        ref,
        &burn_mint_token_pool.treasury_cap,
        coin_metadata,
        burn_mint_token_pool_package_id,
        object::uid_to_address(&burn_mint_token_pool.id),
        string::utf8(b"burn_mint_token_pool"),
        token_pool_administrator,
        lock_or_burn_params,
        release_or_mint_params,
        TypeProof {},
    );

    transfer::share_object(burn_mint_token_pool);
}

public fun initialize_by_ccip_admin<T>(
    ref: &mut CCIPObjectRef,
    owner_cap: &state_object::OwnerCap,
    coin_metadata: &CoinMetadata<T>,
    treasury_cap: TreasuryCap<T>,
    burn_mint_token_pool_package_id: address,
    token_pool_administrator: address,
    lock_or_burn_params: vector<address>,
    release_or_mint_params: vector<address>,
    ctx: &mut TxContext,
) {
    let (coin_metadata_address, type_proof_type_name, token_type, burn_mint_token_pool) =
        initialize_internal(coin_metadata, treasury_cap, ctx);

    token_admin_registry::register_pool_by_admin(
        ref,
        owner_cap,
        coin_metadata_address,
        burn_mint_token_pool_package_id,
        object::uid_to_address(&burn_mint_token_pool.id),
        string::utf8(b"burn_mint_token_pool"),
        token_type.into_string(),
        token_pool_administrator,
        type_proof_type_name.into_string(),
        lock_or_burn_params,
        release_or_mint_params,
        ctx,
    );

    transfer::share_object(burn_mint_token_pool);
}

#[allow(lint(self_transfer))]
fun initialize_internal<T>(
    coin_metadata: &CoinMetadata<T>,
    treasury_cap: TreasuryCap<T>,
    ctx: &mut TxContext,
): (address, TypeName, TypeName, BurnMintTokenPoolState<T>) {
    let coin_metadata_address: address = object::id_to_address(&object::id(coin_metadata));
    let (ownable_state, owner_cap) = ownable::new(ctx);

    let burn_mint_token_pool = BurnMintTokenPoolState<T> {
        id: object::new(ctx),
        token_pool_state: token_pool::initialize(coin_metadata_address, coin_metadata.get_decimals(), vector[], ctx),
        treasury_cap,
        ownable_state,
    };
    let type_proof_type_name = type_name::get<TypeProof>();
    let token_type = type_name::get<T>();

    transfer::public_transfer(owner_cap, ctx.sender());

    (coin_metadata_address, type_proof_type_name, token_type, burn_mint_token_pool)
}

// ================================================================
// |                 Exposing token_pool functions                |
// ================================================================

// this now returns the address of coin metadata
public fun get_token<T>(state: &BurnMintTokenPoolState<T>): address {
    token_pool::get_token(&state.token_pool_state)
}

public fun get_token_decimals<T>(state: &BurnMintTokenPoolState<T>): u8 {
    state.token_pool_state.get_local_decimals()
}

public fun get_remote_pools<T>(
    state: &BurnMintTokenPoolState<T>,
    remote_chain_selector: u64
): vector<vector<u8>> {
    token_pool::get_remote_pools(&state.token_pool_state, remote_chain_selector)
}

public fun is_remote_pool<T>(
    state: &BurnMintTokenPoolState<T>,
    remote_chain_selector: u64,
    remote_pool_address: vector<u8>
): bool {
    token_pool::is_remote_pool(
        &state.token_pool_state,
        remote_chain_selector,
        remote_pool_address
    )
}

public fun get_remote_token<T>(
    state: &BurnMintTokenPoolState<T>, remote_chain_selector: u64
): vector<u8> {
    token_pool::get_remote_token(&state.token_pool_state, remote_chain_selector)
}

public fun add_remote_pool<T>(
    state: &mut BurnMintTokenPoolState<T>,
    owner_cap: &OwnerCap,
    remote_chain_selector: u64,
    remote_pool_address: vector<u8>,
) {
    assert!(object::id(owner_cap) == ownable::owner_cap_id(&state.ownable_state), EInvalidOwnerCap);
    token_pool::add_remote_pool(
        &mut state.token_pool_state, remote_chain_selector, remote_pool_address
    );
}

public fun remove_remote_pool<T>(
    state: &mut BurnMintTokenPoolState<T>,
    owner_cap: &OwnerCap,
    remote_chain_selector: u64,
    remote_pool_address: vector<u8>,
) {
    assert!(object::id(owner_cap) == ownable::owner_cap_id(&state.ownable_state), EInvalidOwnerCap);
    token_pool::remove_remote_pool(
        &mut state.token_pool_state, remote_chain_selector, remote_pool_address
    );
}

public fun is_supported_chain<T>(
    state: &BurnMintTokenPoolState<T>,
    remote_chain_selector: u64
): bool {
    token_pool::is_supported_chain(&state.token_pool_state, remote_chain_selector)
}

public fun get_supported_chains<T>(state: &BurnMintTokenPoolState<T>): vector<u64> {
    token_pool::get_supported_chains(&state.token_pool_state)
}

public fun apply_chain_updates<T>(
    state: &mut BurnMintTokenPoolState<T>,
    owner_cap: &OwnerCap,
    remote_chain_selectors_to_remove: vector<u64>,
    remote_chain_selectors_to_add: vector<u64>,
    remote_pool_addresses_to_add: vector<vector<vector<u8>>>,
    remote_token_addresses_to_add: vector<vector<u8>>
) {
    assert!(object::id(owner_cap) == ownable::owner_cap_id(&state.ownable_state), EInvalidOwnerCap);
    token_pool::apply_chain_updates(
        &mut state.token_pool_state,
        remote_chain_selectors_to_remove,
        remote_chain_selectors_to_add,
        remote_pool_addresses_to_add,
        remote_token_addresses_to_add
    );
}

public fun get_allowlist_enabled<T>(state: &BurnMintTokenPoolState<T>): bool {
    token_pool::get_allowlist_enabled(&state.token_pool_state)
}

public fun get_allowlist<T>(state: &BurnMintTokenPoolState<T>): vector<address> {
    token_pool::get_allowlist(&state.token_pool_state)
}

public fun set_allowlist_enabled<T>(
    state: &mut BurnMintTokenPoolState<T>,
    owner_cap: &OwnerCap,
    enabled: bool
) {
    assert!(object::id(owner_cap) == ownable::owner_cap_id(&state.ownable_state), EInvalidOwnerCap);
    token_pool::set_allowlist_enabled(&mut state.token_pool_state, enabled);
}

public fun apply_allowlist_updates<T>(
    state: &mut BurnMintTokenPoolState<T>,
    owner_cap: &OwnerCap,
    removes: vector<address>,
    adds: vector<address>
) {
    assert!(object::id(owner_cap) == ownable::owner_cap_id(&state.ownable_state), EInvalidOwnerCap);
    token_pool::apply_allowlist_updates(&mut state.token_pool_state, removes, adds);
}

// ================================================================
// |                         Burn/Mint                            |
// ================================================================

public struct TypeProof has drop {}

public fun lock_or_burn<T>(
    ref: &CCIPObjectRef,
    c: Coin<T>,
    token_params: &mut dd::TokenParams,
    state: &mut BurnMintTokenPoolState<T>,
    clock: &Clock,
    ctx: &mut TxContext
) {
    let amount = c.value();
    let sender = ctx.sender();
    let remote_chain_selector = dd::get_destination_chain_selector(token_params);

    // This metod validates various aspects of the lock or burn operation. If any of the
    // validations fail, the transaction will abort.
    let dest_token_address =
        token_pool::validate_lock_or_burn(
            ref,
            clock,
            &mut state.token_pool_state,
            sender,
            remote_chain_selector,
            amount,
        );

    coin::burn(&mut state.treasury_cap, c);

    let mut extra_data = vector[];
    eth_abi::encode_u8(&mut extra_data, state.token_pool_state.get_local_decimals());

    token_pool::emit_locked_or_burned(&mut state.token_pool_state, amount, remote_chain_selector);

    dd::add_source_token_transfer(
        ref,
        token_params,
        amount,
        state.token_pool_state.get_token(),
        dest_token_address,
        extra_data,
        TypeProof {},
    );
}

public fun release_or_mint<T>(
    ref: &CCIPObjectRef,
<<<<<<< HEAD
    receiver_params: &mut osh::ReceiverParams,
=======
    mut receiver_params: osh::ReceiverParams,
>>>>>>> c5669533
    index: u64,
    pool: &mut BurnMintTokenPoolState<T>,
    clock: &Clock,
    ctx: &mut TxContext
) {
    let remote_chain_selector = osh::get_source_chain_selector(receiver_params);
    let (receiver, source_amount, dest_token_address, source_pool_address, source_pool_data, _) = osh::get_token_param_data(receiver_params, index);
    let local_amount = token_pool::calculate_release_or_mint_amount(
        &pool.token_pool_state,
        source_pool_data,
        source_amount
    );
    
    token_pool::validate_release_or_mint(
        ref,
        clock,
        &mut pool.token_pool_state,
        remote_chain_selector,
        dest_token_address,
        source_pool_address,
        local_amount
    );

    let c = coin::mint(
        &mut pool.treasury_cap,
        local_amount,
        ctx,
    );

    token_pool::emit_released_or_minted(
        &mut pool.token_pool_state,
        receiver,
        local_amount,
        remote_chain_selector,
    );
    transfer::public_transfer(c, receiver);

    osh::complete_token_transfer(
        ref,
        receiver_params,
        index,
        TypeProof {},
    );
}

// ================================================================
// |                    Rate limit config                         |
// ================================================================

public fun set_chain_rate_limiter_configs<T>(
    state: &mut BurnMintTokenPoolState<T>,
    owner_cap: &OwnerCap,
    clock: &Clock,
    remote_chain_selectors: vector<u64>,
    outbound_is_enableds: vector<bool>,
    outbound_capacities: vector<u64>,
    outbound_rates: vector<u64>,
    inbound_is_enableds: vector<bool>,
    inbound_capacities: vector<u64>,
    inbound_rates: vector<u64>
) {
    assert!(object::id(owner_cap) == ownable::owner_cap_id(&state.ownable_state), EInvalidOwnerCap);
    let number_of_chains = remote_chain_selectors.length();

    assert!(
        number_of_chains == outbound_is_enableds.length()
            && number_of_chains == outbound_capacities.length()
            && number_of_chains == outbound_rates.length()
            && number_of_chains == inbound_is_enableds.length()
            && number_of_chains == inbound_capacities.length()
            && number_of_chains == inbound_rates.length(),
        EInvalidArguments
    );

    let mut i = 0;
    while (i < number_of_chains) {
        token_pool::set_chain_rate_limiter_config(
            clock,
            &mut state.token_pool_state,
            remote_chain_selectors[i],
            outbound_is_enableds[i],
            outbound_capacities[i],
            outbound_rates[i],
            inbound_is_enableds[i],
            inbound_capacities[i],
            inbound_rates[i]
        );
        i = i + 1;
    };
}

public fun set_chain_rate_limiter_config<T>(
    state: &mut BurnMintTokenPoolState<T>,
    owner_cap: &OwnerCap,
    clock: &Clock,
    remote_chain_selector: u64,
    outbound_is_enabled: bool,
    outbound_capacity: u64,
    outbound_rate: u64,
    inbound_is_enabled: bool,
    inbound_capacity: u64,
    inbound_rate: u64
) {
    assert!(object::id(owner_cap) == ownable::owner_cap_id(&state.ownable_state), EInvalidOwnerCap);
    token_pool::set_chain_rate_limiter_config(
        clock,
        &mut state.token_pool_state,
        remote_chain_selector,
        outbound_is_enabled,
        outbound_capacity,
        outbound_rate,
        inbound_is_enabled,
        inbound_capacity,
        inbound_rate
    );
}

// destroy the burn mint token pool state and the owner cap, return the treasury cap to the owner
// this should only be called after unregistering the pool from the token admin registry
public fun destroy_token_pool<T>(
    state: BurnMintTokenPoolState<T>,
    owner_cap: OwnerCap,
    _ctx: &mut TxContext,
): TreasuryCap<T> {
    assert!(object::id(&owner_cap) == ownable::owner_cap_id(&state.ownable_state), EInvalidOwnerCap);

    let BurnMintTokenPoolState<T> {
        id: state_id,
        token_pool_state,
        treasury_cap,
        ownable_state,
    } = state;
    token_pool::destroy_token_pool(token_pool_state);
    object::delete(state_id);

    ownable::destroy_ownable_state(ownable_state);
    ownable::destroy_owner_cap(owner_cap);

    treasury_cap
}

// ================================================================
// |                      Ownable Functions                       |
// ================================================================

public fun owner<T>(state: &BurnMintTokenPoolState<T>): address {
    ownable::owner(&state.ownable_state)
}

public fun has_pending_transfer<T>(state: &BurnMintTokenPoolState<T>): bool {
    ownable::has_pending_transfer(&state.ownable_state)
}

public fun pending_transfer_from<T>(state: &BurnMintTokenPoolState<T>): Option<address> {
    ownable::pending_transfer_from(&state.ownable_state)
}

public fun pending_transfer_to<T>(state: &BurnMintTokenPoolState<T>): Option<address> {
    ownable::pending_transfer_to(&state.ownable_state)
}

public fun pending_transfer_accepted<T>(state: &BurnMintTokenPoolState<T>): Option<bool> {
    ownable::pending_transfer_accepted(&state.ownable_state)
}

public entry fun transfer_ownership<T>(
    state: &mut BurnMintTokenPoolState<T>,
    owner_cap: &OwnerCap,
    new_owner: address,
    ctx: &mut TxContext,
) {
    ownable::transfer_ownership(owner_cap, &mut state.ownable_state, new_owner, ctx);
}

public entry fun accept_ownership<T>(
    state: &mut BurnMintTokenPoolState<T>,
    ctx: &mut TxContext,
) {
    ownable::accept_ownership(&mut state.ownable_state, ctx);
}

public fun accept_ownership_from_object<T>(
    state: &mut BurnMintTokenPoolState<T>,
    from: &mut UID,
    ctx: &mut TxContext,
) {
    ownable::accept_ownership_from_object(&mut state.ownable_state, from, ctx);
}

public fun execute_ownership_transfer(
    owner_cap: OwnerCap,
    ownable_state: &mut OwnableState,
    to: address,
    ctx: &mut TxContext,
) {
    ownable::execute_ownership_transfer(owner_cap, ownable_state, to, ctx);
}

public fun mcms_register_entrypoint<T>(
    registry: &mut Registry,
    state: &mut BurnMintTokenPoolState<T>,
    owner_cap: OwnerCap,
    ctx: &mut TxContext,
) {
    ownable::set_owner(&owner_cap, &mut state.ownable_state, @mcms, ctx);

    mcms_registry::register_entrypoint(
        registry,
        McmsCallback<T>{},
        option::some(owner_cap),
        ctx,
    );
}

public fun mcms_register_upgrade_cap(
    upgrade_cap: UpgradeCap,
    registry: &mut Registry,
    state: &mut DeployerState,
    ctx: &mut TxContext,
) {
    mcms_deployer::register_upgrade_cap(
        state,
        registry,
        upgrade_cap,
        ctx,
    );
}

// ================================================================
// |                      MCMS Entrypoint                         |
// ================================================================

public struct McmsCallback<phantom T> has drop {}

public fun mcms_entrypoint<T>(
    state: &mut BurnMintTokenPoolState<T>,
    registry: &mut Registry,
    params: ExecutingCallbackParams, // hot potato
    ctx: &mut TxContext,
) {
    let (owner_cap, function, data) = mcms_registry::get_callback_params<
        McmsCallback<T>,
        OwnerCap,
    >(
        registry,
        McmsCallback<T>{},
        params,
    );

    let function_bytes = *function.as_bytes();
    let mut stream = bcs_stream::new(data);

    if (function_bytes == b"set_allowlist_enabled") {
        let enabled = bcs_stream::deserialize_bool(&mut stream);
        bcs_stream::assert_is_consumed(&stream);
        set_allowlist_enabled(state, owner_cap, enabled);
    } else if (function_bytes == b"apply_allowlist_updates") {
        let removes = bcs_stream::deserialize_vector!(
            &mut stream,
            |stream| bcs_stream::deserialize_address(stream)
        );
        let adds = bcs_stream::deserialize_vector!(
            &mut stream,
            |stream| bcs_stream::deserialize_address(stream)
        );
        bcs_stream::assert_is_consumed(&stream);
        apply_allowlist_updates(state, owner_cap, removes, adds);
    } else if (function_bytes == b"apply_chain_updates") {
        let remote_chain_selectors_to_remove = bcs_stream::deserialize_vector!(
            &mut stream,
            |stream| bcs_stream::deserialize_u64(stream)
        );
        let remote_chain_selectors_to_add = bcs_stream::deserialize_vector!(
            &mut stream,
            |stream| bcs_stream::deserialize_u64(stream)
        );
        let remote_pool_addresses_to_add = bcs_stream::deserialize_vector!(
            &mut stream,
            |stream| bcs_stream::deserialize_vector!(
                stream,
                |stream| bcs_stream::deserialize_vector_u8(stream)
            )
        );
        let remote_token_addresses_to_add = bcs_stream::deserialize_vector!(
            &mut stream,
            |stream| bcs_stream::deserialize_vector_u8(stream)
        );
        bcs_stream::assert_is_consumed(&stream);
        apply_chain_updates(
            state,
            owner_cap,
            remote_chain_selectors_to_remove,
            remote_chain_selectors_to_add,
            remote_pool_addresses_to_add,
            remote_token_addresses_to_add
        );
    } else if (function_bytes == b"transfer_ownership") {
        let to = bcs_stream::deserialize_address(&mut stream);
        bcs_stream::assert_is_consumed(&stream);
        transfer_ownership(state, owner_cap, to, ctx);
    } else if (function_bytes == b"accept_ownership_as_mcms") {
        let mcms = bcs_stream::deserialize_address(&mut stream);
        bcs_stream::assert_is_consumed(&stream);
        ownable::accept_ownership_as_mcms(&mut state.ownable_state, mcms, ctx);
    } else if (function_bytes == b"execute_ownership_transfer") {
        let to = bcs_stream::deserialize_address(&mut stream);
        bcs_stream::assert_is_consumed(&stream);
        let owner_cap: OwnerCap = mcms_registry::release_cap(registry, McmsCallback<T>{});
        execute_ownership_transfer(owner_cap, &mut state.ownable_state, to, ctx);
    } else {
        abort EUnknownFunction
    };
}

const EUnknownFunction: u64 = 3;<|MERGE_RESOLUTION|>--- conflicted
+++ resolved
@@ -294,18 +294,14 @@
 
 public fun release_or_mint<T>(
     ref: &CCIPObjectRef,
-<<<<<<< HEAD
-    receiver_params: &mut osh::ReceiverParams,
-=======
     mut receiver_params: osh::ReceiverParams,
->>>>>>> c5669533
     index: u64,
     pool: &mut BurnMintTokenPoolState<T>,
     clock: &Clock,
     ctx: &mut TxContext
-) {
-    let remote_chain_selector = osh::get_source_chain_selector(receiver_params);
-    let (receiver, source_amount, dest_token_address, source_pool_address, source_pool_data, _) = osh::get_token_param_data(receiver_params, index);
+): osh::ReceiverParams {
+    let remote_chain_selector = osh::get_source_chain_selector(&receiver_params);
+    let (receiver, source_amount, dest_token_address, source_pool_address, source_pool_data, _) = osh::get_token_param_data(&receiver_params, index);
     let local_amount = token_pool::calculate_release_or_mint_amount(
         &pool.token_pool_state,
         source_pool_data,
@@ -341,7 +337,7 @@
         receiver_params,
         index,
         TypeProof {},
-    );
+    )
 }
 
 // ================================================================
