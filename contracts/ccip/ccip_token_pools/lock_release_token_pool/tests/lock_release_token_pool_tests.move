--- conflicted
+++ resolved
@@ -1260,13 +1260,9 @@
         let initial_pool_balance = lock_release_token_pool::get_balance<LOCK_RELEASE_TOKEN_POOL_TESTS>(&pool_state);
         
         // Call the actual release_or_mint function
-        lock_release_token_pool::release_or_mint<LOCK_RELEASE_TOKEN_POOL_TESTS>(
+        let updated_receiver_params = lock_release_token_pool::release_or_mint<LOCK_RELEASE_TOKEN_POOL_TESTS>(
             &ccip_ref,
-<<<<<<< HEAD
-            &mut receiver_params,
-=======
             receiver_params,
->>>>>>> c5669533
             0, // index of the token transfer
             &mut pool_state,
             &clock,
@@ -1278,11 +1274,11 @@
         assert!(new_pool_balance == initial_pool_balance - source_amount);
         
         // Verify the operation completed successfully
-        let source_chain = offramp_state_helper::get_source_chain_selector(&receiver_params);
+        let source_chain = offramp_state_helper::get_source_chain_selector(&updated_receiver_params);
         assert!(source_chain == DefaultRemoteChain);
         
         // Clean up receiver params
-        offramp_state_helper::deconstruct_receiver_params(&dest_transfer_cap, receiver_params);
+        offramp_state_helper::deconstruct_receiver_params(&dest_transfer_cap, updated_receiver_params);
         
         clock.destroy_for_testing();
         transfer::public_transfer(dest_transfer_cap, TOKEN_ADMIN);
