#[test_only]
module lock_release_token_pool::lock_release_token_pool_tests;

use std::string;
use std::type_name;

use sui::address;
use sui::clock;
use sui::coin;
use sui::test_scenario::{Self, Scenario};

use ccip::state_object::{Self, CCIPObjectRef};
use ccip::ownable::OwnerCap as CCIPOwnerCap;
use ccip::onramp_state_helper as onramp_sh;
use ccip::offramp_state_helper as offramp_sh;
use ccip::rmn_remote;
use ccip::token_admin_registry;

use lock_release_token_pool::lock_release_token_pool::{Self, LockReleaseTokenPoolState};
use ccip_token_pool::ownable::OwnerCap;

public struct LOCK_RELEASE_TOKEN_POOL_TESTS has drop {}

const Decimals: u8 = 8;
const DefaultRemoteChain: u64 = 2000;
const DefaultRemotePool: vector<u8> = b"default_remote_pool";
const DefaultRemoteToken: vector<u8> = b"default_remote_token";

const REBALANCER: address = @0x100;
const TOKEN_ADMIN: address = @0x200;
const CCIP_ADMIN: address = @0x400;

fun create_test_scenario(addr: address): Scenario {
    test_scenario::begin(addr)
}

fun setup_ccip_environment(scenario: &mut Scenario): (CCIPOwnerCap, CCIPObjectRef) {
    scenario.next_tx(CCIP_ADMIN);
    let ctx = scenario.ctx();
    
    // Create CCIP state object
    state_object::test_init(ctx);

    // Advance to next transaction to retrieve the created objects
    scenario.next_tx(CCIP_ADMIN);

    // Retrieve the OwnerCap that was transferred to the sender
    let ccip_owner_cap = scenario.take_from_sender<CCIPOwnerCap>();

    // Retrieve the shared CCIPObjectRef
    let mut ccip_ref = scenario.take_shared<CCIPObjectRef>();

    // Initialize required CCIP modules
    rmn_remote::initialize(&mut ccip_ref, &ccip_owner_cap, 1000, scenario.ctx()); // local chain selector = 1000
    token_admin_registry::initialize(&mut ccip_ref, &ccip_owner_cap, scenario.ctx());
    onramp_sh::test_init(scenario.ctx());
    offramp_sh::test_init(scenario.ctx());

    (ccip_owner_cap, ccip_ref)
}

#[test]
public fun test_type_and_version() {
    let version = lock_release_token_pool::type_and_version();
    assert!(version == string::utf8(b"LockReleaseTokenPool 1.6.0"));
}

#[test]
public fun test_initialize_and_basic_functionality() {
    let mut scenario = create_test_scenario(TOKEN_ADMIN);
    
    // Setup CCIP environment
    let (ccip_owner_cap, mut ccip_ref) = setup_ccip_environment(&mut scenario);
    
    scenario.next_tx(TOKEN_ADMIN);
    {
        let ctx = scenario.ctx();
        
        // Create test token
        let (treasury_cap, coin_metadata) = coin::create_currency(
            LOCK_RELEASE_TOKEN_POOL_TESTS {},
            Decimals,
            b"TEST",
            b"TestToken",
            b"test_token",
            option::none(),
            ctx
        );
        
        // Initialize the lock release token pool
        lock_release_token_pool::initialize(
            &mut ccip_ref,
            &coin_metadata,
            &treasury_cap,
            TOKEN_ADMIN,
            REBALANCER,
            ctx
        );
        
        transfer::public_freeze_object(coin_metadata);
        transfer::public_transfer(treasury_cap, ctx.sender());
    };
    
    scenario.next_tx(TOKEN_ADMIN);
    {
        let pool_state = scenario.take_shared<LockReleaseTokenPoolState<LOCK_RELEASE_TOKEN_POOL_TESTS>>();
        let owner_cap = scenario.take_from_sender<OwnerCap>();
        
        // Test basic getters
        assert!(lock_release_token_pool::get_token_decimals(&pool_state) == Decimals);
        assert!(lock_release_token_pool::get_rebalancer(&pool_state) == REBALANCER);
        assert!(lock_release_token_pool::get_balance<LOCK_RELEASE_TOKEN_POOL_TESTS>(&pool_state) == 0);
        
        // Test supported chains (should be empty initially)
        let supported_chains = lock_release_token_pool::get_supported_chains(&pool_state);
        assert!(supported_chains.length() == 0);
        
        scenario.return_to_sender(owner_cap);
        test_scenario::return_shared(pool_state);
    };
    
    transfer::public_transfer(ccip_owner_cap, @0x0);
    test_scenario::return_shared(ccip_ref);
    test_scenario::end(scenario);
}

#[test]
public fun test_chain_configuration_management() {
    let mut scenario = create_test_scenario(TOKEN_ADMIN);
    
    // Setup CCIP environment
    let (ccip_owner_cap, mut ccip_ref) = setup_ccip_environment(&mut scenario);
    
    scenario.next_tx(TOKEN_ADMIN);
    {
        let ctx = scenario.ctx();
        
        // Create test token and initialize pool
        let (treasury_cap, coin_metadata) = coin::create_currency(
            LOCK_RELEASE_TOKEN_POOL_TESTS {},
            Decimals,
            b"TEST",
            b"TestToken", 
            b"test_token",
            option::none(),
            ctx
        );
        
        lock_release_token_pool::initialize(
            &mut ccip_ref,
            &coin_metadata,
            &treasury_cap,
            TOKEN_ADMIN,
            REBALANCER,
            ctx
        );
        
        transfer::public_freeze_object(coin_metadata);
        transfer::public_transfer(treasury_cap, ctx.sender());
    };
    
    scenario.next_tx(TOKEN_ADMIN);
    {
        let mut pool_state = scenario.take_shared<LockReleaseTokenPoolState<LOCK_RELEASE_TOKEN_POOL_TESTS>>();
        let owner_cap = scenario.take_from_sender<OwnerCap>();
        
        // Test chain updates
        lock_release_token_pool::apply_chain_updates(
            &mut pool_state,
            &owner_cap,
            vector[], // remove none
            vector[DefaultRemoteChain], // add one chain
            vector[vector[DefaultRemotePool]], // with one pool
            vector[DefaultRemoteToken] // and token address
        );
        
        // Verify chain was added
        assert!(lock_release_token_pool::is_supported_chain(&pool_state, DefaultRemoteChain));
        let supported_chains = lock_release_token_pool::get_supported_chains(&pool_state);
        assert!(supported_chains.length() == 1);
        assert!(supported_chains[0] == DefaultRemoteChain);
        
        // Test remote pool management
        let new_remote_pool = b"new_remote_pool";
        lock_release_token_pool::add_remote_pool(
            &mut pool_state,
            &owner_cap,
            DefaultRemoteChain,
            new_remote_pool
        );
        
        assert!(lock_release_token_pool::is_remote_pool(&pool_state, DefaultRemoteChain, new_remote_pool));
        let remote_pools = lock_release_token_pool::get_remote_pools(&pool_state, DefaultRemoteChain);
        assert!(remote_pools.length() == 2); // original + new
        
        // Test remote pool removal
        lock_release_token_pool::remove_remote_pool(
            &mut pool_state,
            &owner_cap,
            DefaultRemoteChain,
            new_remote_pool
        );
        
        assert!(!lock_release_token_pool::is_remote_pool(&pool_state, DefaultRemoteChain, new_remote_pool));
        let remote_pools_after = lock_release_token_pool::get_remote_pools(&pool_state, DefaultRemoteChain);
        assert!(remote_pools_after.length() == 1);
        
        scenario.return_to_sender(owner_cap);
        test_scenario::return_shared(pool_state);
    };
    
    transfer::public_transfer(ccip_owner_cap, @0x0);
    test_scenario::return_shared(ccip_ref);
    test_scenario::end(scenario);
}

#[test]
public fun test_liquidity_management() {
    let mut scenario = create_test_scenario(TOKEN_ADMIN);
    
    // Setup CCIP environment
    let (ccip_owner_cap, mut ccip_ref) = setup_ccip_environment(&mut scenario);
    
    scenario.next_tx(TOKEN_ADMIN);
    {
        let ctx = scenario.ctx();
        
        // Create test token and initialize pool
        let (mut treasury_cap, coin_metadata) = coin::create_currency(
            LOCK_RELEASE_TOKEN_POOL_TESTS {},
            Decimals,
            b"TEST",
            b"TestToken",
            b"test_token", 
            option::none(),
            ctx
        );
        
        lock_release_token_pool::initialize(
            &mut ccip_ref,
            &coin_metadata,
            &treasury_cap,
            TOKEN_ADMIN,
            REBALANCER,
            ctx
        );
        
        // Mint some tokens for testing
        let test_coin = coin::mint(&mut treasury_cap, 1000000, ctx);
        transfer::public_transfer(test_coin, REBALANCER);
        
        transfer::public_freeze_object(coin_metadata);
        transfer::public_transfer(treasury_cap, ctx.sender());
    };
    
    // Test provide liquidity
    scenario.next_tx(REBALANCER);
    {
        let mut pool_state = scenario.take_shared<LockReleaseTokenPoolState<LOCK_RELEASE_TOKEN_POOL_TESTS>>();
        let liquidity_coin = scenario.take_from_sender<coin::Coin<LOCK_RELEASE_TOKEN_POOL_TESTS>>();
        
        let initial_balance = lock_release_token_pool::get_balance<LOCK_RELEASE_TOKEN_POOL_TESTS>(&pool_state);
        let liquidity_amount = coin::value(&liquidity_coin);
        
        // Provide liquidity
        lock_release_token_pool::provide_liquidity(&mut pool_state, liquidity_coin, scenario.ctx());
        
        // Verify balance increased
        let new_balance = lock_release_token_pool::get_balance<LOCK_RELEASE_TOKEN_POOL_TESTS>(&pool_state);
        assert!(new_balance == initial_balance + liquidity_amount);
        
        test_scenario::return_shared(pool_state);
    };
    
    // Test withdraw liquidity
    scenario.next_tx(REBALANCER);
    {
        let mut pool_state = scenario.take_shared<LockReleaseTokenPoolState<LOCK_RELEASE_TOKEN_POOL_TESTS>>();
        
        let withdraw_amount = 500000;
        let initial_balance = lock_release_token_pool::get_balance<LOCK_RELEASE_TOKEN_POOL_TESTS>(&pool_state);
        
        // Withdraw liquidity
        let withdrawn_coin = lock_release_token_pool::withdraw_liquidity<LOCK_RELEASE_TOKEN_POOL_TESTS>(
            &mut pool_state,
            withdraw_amount,
            scenario.ctx()
        );
        
        // Verify withdrawal
        assert!(coin::value(&withdrawn_coin) == withdraw_amount);
        let new_balance = lock_release_token_pool::get_balance<LOCK_RELEASE_TOKEN_POOL_TESTS>(&pool_state);
        assert!(new_balance == initial_balance - withdraw_amount);
        
        transfer::public_transfer(withdrawn_coin, scenario.ctx().sender());
        test_scenario::return_shared(pool_state);
    };
    
    transfer::public_transfer(ccip_owner_cap, @0x0);
    test_scenario::return_shared(ccip_ref);
    test_scenario::end(scenario);
}

#[test]
public fun test_rebalancer_management() {
    let mut scenario = create_test_scenario(TOKEN_ADMIN);
    
    // Setup CCIP environment
    let (ccip_owner_cap, mut ccip_ref) = setup_ccip_environment(&mut scenario);
    
    scenario.next_tx(TOKEN_ADMIN);
    {
        let ctx = scenario.ctx();
        
        // Create test token and initialize pool
        let (treasury_cap, coin_metadata) = coin::create_currency(
            LOCK_RELEASE_TOKEN_POOL_TESTS {},
            Decimals,
            b"TEST",
            b"TestToken",
            b"test_token",
            option::none(),
            ctx
        );
        
        lock_release_token_pool::initialize(
            &mut ccip_ref,
            &coin_metadata,
            &treasury_cap,
            TOKEN_ADMIN,
            REBALANCER,
            ctx
        );
        
        transfer::public_freeze_object(coin_metadata);
        transfer::public_transfer(treasury_cap, ctx.sender());
    };
    
    scenario.next_tx(TOKEN_ADMIN);
    {
        let mut pool_state = scenario.take_shared<LockReleaseTokenPoolState<LOCK_RELEASE_TOKEN_POOL_TESTS>>();
        let owner_cap = scenario.take_from_sender<OwnerCap>();
        
        // Verify initial rebalancer
        assert!(lock_release_token_pool::get_rebalancer(&pool_state) == REBALANCER);
        
        // Set new rebalancer
        let new_rebalancer = @0x999;
        lock_release_token_pool::set_rebalancer(
            &owner_cap,
            &mut pool_state,
            new_rebalancer
        );
        
        // Verify rebalancer was updated
        assert!(lock_release_token_pool::get_rebalancer(&pool_state) == new_rebalancer);
        
        scenario.return_to_sender(owner_cap);
        test_scenario::return_shared(pool_state);
    };
    
    transfer::public_transfer(ccip_owner_cap, @0x0);
    test_scenario::return_shared(ccip_ref);
    test_scenario::end(scenario);
}

#[test]
public fun test_rate_limiter_configuration() {
    let mut scenario = create_test_scenario(TOKEN_ADMIN);
    
    // Setup CCIP environment
    let (ccip_owner_cap, mut ccip_ref) = setup_ccip_environment(&mut scenario);
    
    scenario.next_tx(TOKEN_ADMIN);
    {
        let ctx = scenario.ctx();
        
        // Create test token and initialize pool
        let (treasury_cap, coin_metadata) = coin::create_currency(
            LOCK_RELEASE_TOKEN_POOL_TESTS {},
            Decimals,
            b"TEST",
            b"TestToken",
            b"test_token",
            option::none(),
            ctx
        );
        
        lock_release_token_pool::initialize(
            &mut ccip_ref,
            &coin_metadata,
            &treasury_cap,
            TOKEN_ADMIN,
            REBALANCER,
            ctx
        );
        
        transfer::public_freeze_object(coin_metadata);
        transfer::public_transfer(treasury_cap, ctx.sender());
    };
    
    scenario.next_tx(TOKEN_ADMIN);
    {
        let mut pool_state = scenario.take_shared<LockReleaseTokenPoolState<LOCK_RELEASE_TOKEN_POOL_TESTS>>();
        let owner_cap = scenario.take_from_sender<OwnerCap>();
        let ctx = scenario.ctx();
        let clock = clock::create_for_testing(ctx);
        
        // First add a chain to configure rate limits for
        lock_release_token_pool::apply_chain_updates(
            &mut pool_state,
            &owner_cap,
            vector[],
            vector[DefaultRemoteChain],
            vector[vector[DefaultRemotePool]],
            vector[DefaultRemoteToken]
        );
        
        // Test single chain rate limiter config
        lock_release_token_pool::set_chain_rate_limiter_config(
            &mut pool_state,
            &owner_cap,
            &clock,
            DefaultRemoteChain,
            true,  // outbound enabled
            1000,  // outbound capacity
            100,   // outbound rate
            true,  // inbound enabled
            2000,  // inbound capacity
            200    // inbound rate
        );
        
        // Test multiple chains rate limiter config
        let chain2 = 3000;
        let chain3 = 4000;
        
        // Add more chains first
        lock_release_token_pool::apply_chain_updates(
            &mut pool_state,
            &owner_cap,
            vector[],
            vector[chain2, chain3],
            vector[vector[b"pool2"], vector[b"pool3"]],
            vector[b"token2", b"token3"]
        );
        
        // Configure rate limits for multiple chains
        lock_release_token_pool::set_chain_rate_limiter_configs(
            &mut pool_state,
            &owner_cap,
            &clock,
            vector[chain2, chain3],
            vector[true, false],    // outbound enabled
            vector[1500, 2500],     // outbound capacities
            vector[150, 250],       // outbound rates
            vector[false, true],    // inbound enabled
            vector[3000, 4000],     // inbound capacities
            vector[300, 400]        // inbound rates
        );
        
        scenario.return_to_sender(owner_cap);
        test_scenario::return_shared(pool_state);
        clock.destroy_for_testing();
    };
    
    transfer::public_transfer(ccip_owner_cap, @0x0);
    test_scenario::return_shared(ccip_ref);
    test_scenario::end(scenario);
}

#[test]
public fun test_allowlist_management() {
    let mut scenario = create_test_scenario(TOKEN_ADMIN);
    
    // Setup CCIP environment
    let (ccip_owner_cap, mut ccip_ref) = setup_ccip_environment(&mut scenario);
    
    scenario.next_tx(TOKEN_ADMIN);
    {
        let ctx = scenario.ctx();
        
        // Create test token and initialize pool
        let (treasury_cap, coin_metadata) = coin::create_currency(
            LOCK_RELEASE_TOKEN_POOL_TESTS {},
            Decimals,
            b"TEST",
            b"TestToken",
            b"test_token",
            option::none(),
            ctx
        );
        
        lock_release_token_pool::initialize(
            &mut ccip_ref,
            &coin_metadata,
            &treasury_cap,
            TOKEN_ADMIN,
            REBALANCER,
            ctx
        );
        
        transfer::public_freeze_object(coin_metadata);
        transfer::public_transfer(treasury_cap, ctx.sender());
    };
    
    scenario.next_tx(TOKEN_ADMIN);
    {
        let mut pool_state = scenario.take_shared<LockReleaseTokenPoolState<LOCK_RELEASE_TOKEN_POOL_TESTS>>();
        let owner_cap = scenario.take_from_sender<OwnerCap>();
        
        // Test initial allowlist state (should be disabled and empty)
        assert!(!lock_release_token_pool::get_allowlist_enabled(&pool_state));
        let initial_allowlist = lock_release_token_pool::get_allowlist(&pool_state);
        assert!(initial_allowlist.length() == 0);

        // Test enabling allowlist
        lock_release_token_pool::set_allowlist_enabled(&mut pool_state, &owner_cap, true);
        
        // Test adding addresses to allowlist
        let addresses_to_add = vector[@0x111, @0x222, @0x333];
        lock_release_token_pool::apply_allowlist_updates(
            &mut pool_state,
            &owner_cap,
            vector[], // remove none
            addresses_to_add
        );
        
        // Verify addresses were added
        let updated_allowlist = lock_release_token_pool::get_allowlist(&pool_state);
        assert!(updated_allowlist.length() == 3);
        assert!(updated_allowlist == addresses_to_add);
        
        // Test removing some addresses from allowlist
        let addresses_to_remove = vector[@0x222];
        lock_release_token_pool::apply_allowlist_updates(
            &mut pool_state,
            &owner_cap,
            addresses_to_remove,
            vector[] // add none
        );
        
        // Verify address was removed
        let final_allowlist = lock_release_token_pool::get_allowlist(&pool_state);
        assert!(final_allowlist.length() == 2);
        assert!(final_allowlist == vector[@0x111, @0x333]);
        
        scenario.return_to_sender(owner_cap);
        test_scenario::return_shared(pool_state);
    };
    
    transfer::public_transfer(ccip_owner_cap, @0x0);
    test_scenario::return_shared(ccip_ref);
    test_scenario::end(scenario);
}

#[test]
#[expected_failure(abort_code = lock_release_token_pool::EUnauthorized)]
public fun test_unauthorized_liquidity_provision() {
    let mut scenario = create_test_scenario(TOKEN_ADMIN);
    
    // Setup CCIP environment
    let (ccip_owner_cap, mut ccip_ref) = setup_ccip_environment(&mut scenario);
    
    scenario.next_tx(TOKEN_ADMIN);
    {
        let ctx = scenario.ctx();
        
        // Create test token and initialize pool
        let (mut treasury_cap, coin_metadata) = coin::create_currency(
            LOCK_RELEASE_TOKEN_POOL_TESTS {},
            Decimals,
            b"TEST",
            b"TestToken",
            b"test_token",
            option::none(),
            ctx
        );
        
        lock_release_token_pool::initialize(
            &mut ccip_ref,
            &coin_metadata,
            &treasury_cap,
            TOKEN_ADMIN,
            REBALANCER,
            ctx
        );
        
        // Mint some tokens for testing
        let test_coin = coin::mint(&mut treasury_cap, 1000000, ctx);
        transfer::public_transfer(test_coin, @0x999); // unauthorized user
        
        transfer::public_freeze_object(coin_metadata);
        transfer::public_transfer(treasury_cap, ctx.sender());
    };
    
    // Try to provide liquidity as unauthorized user (should fail)
    scenario.next_tx(@0x999);
    {
        let mut pool_state = scenario.take_shared<LockReleaseTokenPoolState<LOCK_RELEASE_TOKEN_POOL_TESTS>>();
        let liquidity_coin = scenario.take_from_sender<coin::Coin<LOCK_RELEASE_TOKEN_POOL_TESTS>>();
        
        // This should fail with EUnauthorized
        lock_release_token_pool::provide_liquidity(&mut pool_state, liquidity_coin, scenario.ctx());
        
        test_scenario::return_shared(pool_state);
    };
    
    transfer::public_transfer(ccip_owner_cap, @0x0);
    test_scenario::return_shared(ccip_ref);
    test_scenario::end(scenario);
}

#[test]
#[expected_failure(abort_code = lock_release_token_pool::ETokenPoolBalanceTooLow)]
public fun test_withdraw_exceeds_balance() {
    let mut scenario = create_test_scenario(TOKEN_ADMIN);
    
    // Setup CCIP environment
    let (ccip_owner_cap, mut ccip_ref) = setup_ccip_environment(&mut scenario);
    
    scenario.next_tx(TOKEN_ADMIN);
    {
        let ctx = scenario.ctx();
        
        // Create test token and initialize pool
        let (mut treasury_cap, coin_metadata) = coin::create_currency(
            LOCK_RELEASE_TOKEN_POOL_TESTS {},
            Decimals,
            b"TEST",
            b"TestToken",
            b"test_token",
            option::none(),
            ctx
        );
        
        lock_release_token_pool::initialize(
            &mut ccip_ref,
            &coin_metadata,
            &treasury_cap,
            TOKEN_ADMIN,
            REBALANCER,
            ctx
        );
        
        // Mint and provide some liquidity
        let test_coin = coin::mint(&mut treasury_cap, 100000, ctx); // Only 100k tokens
        transfer::public_transfer(test_coin, REBALANCER);
        
        transfer::public_freeze_object(coin_metadata);
        transfer::public_transfer(treasury_cap, ctx.sender());
    };
    
    // Provide liquidity
    scenario.next_tx(REBALANCER);
    {
        let mut pool_state = scenario.take_shared<LockReleaseTokenPoolState<LOCK_RELEASE_TOKEN_POOL_TESTS>>();
        let liquidity_coin = scenario.take_from_sender<coin::Coin<LOCK_RELEASE_TOKEN_POOL_TESTS>>();
        
        lock_release_token_pool::provide_liquidity(&mut pool_state, liquidity_coin, scenario.ctx());
        
        test_scenario::return_shared(pool_state);
    };
    
    // Try to withdraw more than available (should fail)
    scenario.next_tx(REBALANCER);
    {
        let mut pool_state = scenario.take_shared<LockReleaseTokenPoolState<LOCK_RELEASE_TOKEN_POOL_TESTS>>();
        
        // Try to withdraw 200k tokens when only 100k are available
        let withdrawn_coin = lock_release_token_pool::withdraw_liquidity<LOCK_RELEASE_TOKEN_POOL_TESTS>(
            &mut pool_state,
            200000, // More than available
            scenario.ctx()
        );
        
        transfer::public_transfer(withdrawn_coin, scenario.ctx().sender());
        test_scenario::return_shared(pool_state);
    };
    
    transfer::public_transfer(ccip_owner_cap, @0x0);
    test_scenario::return_shared(ccip_ref);
    test_scenario::end(scenario);
}

#[test]
#[expected_failure(abort_code = lock_release_token_pool::EUnauthorized)]
public fun test_unauthorized_withdrawal() {
    let mut scenario = create_test_scenario(TOKEN_ADMIN);
    
    // Setup CCIP environment
    let (ccip_owner_cap, mut ccip_ref) = setup_ccip_environment(&mut scenario);
    
    scenario.next_tx(TOKEN_ADMIN);
    {
        let ctx = scenario.ctx();
        
        // Create test token and initialize pool
        let (mut treasury_cap, coin_metadata) = coin::create_currency(
            LOCK_RELEASE_TOKEN_POOL_TESTS {},
            Decimals,
            b"TEST",
            b"TestToken",
            b"test_token",
            option::none(),
            ctx
        );
        
        lock_release_token_pool::initialize(
            &mut ccip_ref,
            &coin_metadata,
            &treasury_cap,
            TOKEN_ADMIN,
            REBALANCER,
            ctx
        );
        
        // Mint tokens and provide some liquidity
        let liquidity_coin = coin::mint(&mut treasury_cap, 500000, ctx);
        transfer::public_transfer(liquidity_coin, REBALANCER);
        
        transfer::public_freeze_object(coin_metadata);
        transfer::public_transfer(treasury_cap, ctx.sender());
    };
    
    // Provide liquidity as authorized rebalancer
    scenario.next_tx(REBALANCER);
    {
        let mut pool_state = scenario.take_shared<LockReleaseTokenPoolState<LOCK_RELEASE_TOKEN_POOL_TESTS>>();
        let liquidity_coin = scenario.take_from_sender<coin::Coin<LOCK_RELEASE_TOKEN_POOL_TESTS>>();
        
        lock_release_token_pool::provide_liquidity(&mut pool_state, liquidity_coin, scenario.ctx());
        
        test_scenario::return_shared(pool_state);
    };
    
    // Try to withdraw as unauthorized user (should fail)
    scenario.next_tx(@0x999); // unauthorized user
    {
        let mut pool_state = scenario.take_shared<LockReleaseTokenPoolState<LOCK_RELEASE_TOKEN_POOL_TESTS>>();
        
        // This should fail with EUnauthorized
        let withdrawn_coin = lock_release_token_pool::withdraw_liquidity<LOCK_RELEASE_TOKEN_POOL_TESTS>(
            &mut pool_state,
            100000,
            scenario.ctx()
        );
        
        // Transfer the coin to consume it
        transfer::public_transfer(withdrawn_coin, scenario.ctx().sender());
        
        test_scenario::return_shared(pool_state);
    };
    
    transfer::public_transfer(ccip_owner_cap, @0x0);
    test_scenario::return_shared(ccip_ref);
    test_scenario::end(scenario);
}

#[test]
public fun test_destroy_token_pool() {
    let mut scenario = create_test_scenario(TOKEN_ADMIN);
    
    // Setup CCIP environment
    let (ccip_owner_cap, mut ccip_ref) = setup_ccip_environment(&mut scenario);
    
    scenario.next_tx(TOKEN_ADMIN);
    {
        let ctx = scenario.ctx();
        
        // Create test token and initialize pool
        let (mut treasury_cap, coin_metadata) = coin::create_currency(
            LOCK_RELEASE_TOKEN_POOL_TESTS {},
            Decimals,
            b"TEST",
            b"TestToken",
            b"test_token",
            option::none(),
            ctx
        );
        
        lock_release_token_pool::initialize(
            &mut ccip_ref,
            &coin_metadata,
            &treasury_cap,
            TOKEN_ADMIN,
            REBALANCER,
            ctx
        );
        
        // Mint tokens and provide some liquidity
        let liquidity_coin = coin::mint(&mut treasury_cap, 500000, ctx);
        transfer::public_transfer(liquidity_coin, REBALANCER);
        
        transfer::public_freeze_object(coin_metadata);
        transfer::public_transfer(treasury_cap, ctx.sender());
    };
    
    // Provide some liquidity to test destruction with remaining balance
    scenario.next_tx(REBALANCER);
    {
        let mut pool_state = scenario.take_shared<LockReleaseTokenPoolState<LOCK_RELEASE_TOKEN_POOL_TESTS>>();
        let liquidity_coin = scenario.take_from_sender<coin::Coin<LOCK_RELEASE_TOKEN_POOL_TESTS>>();
        
        lock_release_token_pool::provide_liquidity(&mut pool_state, liquidity_coin, scenario.ctx());
        
        test_scenario::return_shared(pool_state);
    };
    
    // Test pool destruction
    scenario.next_tx(TOKEN_ADMIN);
    {
        let pool_state = scenario.take_shared<LockReleaseTokenPoolState<LOCK_RELEASE_TOKEN_POOL_TESTS>>();
        let owner_cap = scenario.take_from_sender<OwnerCap>();
        let ctx = scenario.ctx();
        
        let initial_balance = lock_release_token_pool::get_balance<LOCK_RELEASE_TOKEN_POOL_TESTS>(&pool_state);
        assert!(initial_balance > 0); // Should have some liquidity
        
        // Destroy the pool and get remaining balance
        let remaining_coin = lock_release_token_pool::destroy_token_pool<LOCK_RELEASE_TOKEN_POOL_TESTS>(
            pool_state,
            owner_cap,
            ctx
        );
        
        // Verify remaining balance matches what was in the pool
        assert!(coin::value(&remaining_coin) == initial_balance);
        
        // Transfer the remaining balance
        transfer::public_transfer(remaining_coin, ctx.sender());
    };
    
    transfer::public_transfer(ccip_owner_cap, @0x0);
    test_scenario::return_shared(ccip_ref);
    test_scenario::end(scenario);
}

#[test]
public fun test_edge_cases_and_getters() {
    let mut scenario = create_test_scenario(TOKEN_ADMIN);
    
    // Setup CCIP environment
    let (ccip_owner_cap, mut ccip_ref) = setup_ccip_environment(&mut scenario);
    
    scenario.next_tx(TOKEN_ADMIN);
    {
        let ctx = scenario.ctx();
        
        // Create test token and initialize pool
        let (treasury_cap, coin_metadata) = coin::create_currency(
            LOCK_RELEASE_TOKEN_POOL_TESTS {},
            Decimals,
            b"TEST",
            b"TestToken",
            b"test_token",
            option::none(),
            ctx
        );
        
        lock_release_token_pool::initialize(
            &mut ccip_ref,
            &coin_metadata,
            &treasury_cap,
            TOKEN_ADMIN,
            REBALANCER,
            ctx
        );
        
        transfer::public_freeze_object(coin_metadata);
        transfer::public_transfer(treasury_cap, ctx.sender());
    };
    
    scenario.next_tx(TOKEN_ADMIN);
    {
        let mut pool_state = scenario.take_shared<LockReleaseTokenPoolState<LOCK_RELEASE_TOKEN_POOL_TESTS>>();
        let owner_cap = scenario.take_from_sender<OwnerCap>();
        
        // Test applying empty chain updates (should work)
        lock_release_token_pool::apply_chain_updates(
            &mut pool_state,
            &owner_cap,
            vector[], // remove none
            vector[], // add none
            vector[], // no pools
            vector[]  // no tokens
        );
        
        // Verify no chains were added
        let supported_chains = lock_release_token_pool::get_supported_chains(&pool_state);
        assert!(supported_chains.length() == 0);
        
        // Test getting token address
        let token_address = lock_release_token_pool::get_token(&pool_state);
        assert!(token_address != @0x0); // Should be a valid address
        
        // Add a chain and test getters
        lock_release_token_pool::apply_chain_updates(
            &mut pool_state,
            &owner_cap,
            vector[],
            vector[DefaultRemoteChain],
            vector[vector[DefaultRemotePool]],
            vector[DefaultRemoteToken]
        );
        
        // Test getters with existing chain
        let remote_token_after = lock_release_token_pool::get_remote_token(&pool_state, DefaultRemoteChain);
        assert!(remote_token_after == DefaultRemoteToken);
        
        let remote_pools = lock_release_token_pool::get_remote_pools(&pool_state, DefaultRemoteChain);
        assert!(remote_pools.length() == 1);
        assert!(remote_pools[0] == DefaultRemotePool);
        
        // Test is_remote_pool with existing and non-existing pools
        assert!(lock_release_token_pool::is_remote_pool(&pool_state, DefaultRemoteChain, DefaultRemotePool));
        assert!(!lock_release_token_pool::is_remote_pool(&pool_state, DefaultRemoteChain, b"non_existent_pool"));
        
        scenario.return_to_sender(owner_cap);
        test_scenario::return_shared(pool_state);
    };
    
    transfer::public_transfer(ccip_owner_cap, @0x0);
    test_scenario::return_shared(ccip_ref);
    test_scenario::end(scenario);
}

#[test]
public fun test_lock_or_burn_functionality() {
    let mut scenario = test_scenario::begin(TOKEN_ADMIN);
    let ctx = scenario.ctx();

    // Setup CCIP environment
    state_object::test_init(ctx);
    
    // Advance to next transaction to retrieve the created objects
    scenario.next_tx(TOKEN_ADMIN);
    
    // Retrieve the OwnerCap that was transferred to the sender
    let ccip_owner_cap = scenario.take_from_sender<CCIPOwnerCap>();
    
    // Retrieve the shared CCIPObjectRef
    let mut ccip_ref = scenario.take_shared<CCIPObjectRef>();
    
    token_admin_registry::initialize(&mut ccip_ref, &ccip_owner_cap, scenario.ctx());
    rmn_remote::initialize(&mut ccip_ref, &ccip_owner_cap, 1000, scenario.ctx());
    onramp_sh::test_init(scenario.ctx());
    
    // Create test token and initialize pool in the same transaction
    let ctx = scenario.ctx();
    let (mut treasury_cap, coin_metadata) = coin::create_currency(
        LOCK_RELEASE_TOKEN_POOL_TESTS {},
        Decimals,
        b"TEST",
        b"TestToken",
        b"test_token",
        option::none(),
        ctx
    );
    
    lock_release_token_pool::initialize_by_ccip_admin(
        &mut ccip_ref,
        state_object::create_ccip_admin_proof_for_test(),
        &coin_metadata,
        TOKEN_ADMIN,
        REBALANCER,
        ctx
    );
    
    // Mint some tokens for testing
    let test_coin = coin::mint(&mut treasury_cap, 5000, ctx);
    transfer::public_transfer(test_coin, @0x456); // Transfer to test user
    
    transfer::public_freeze_object(coin_metadata);
    transfer::public_transfer(treasury_cap, ctx.sender());
    transfer::public_transfer(ccip_owner_cap, @0x0);
    test_scenario::return_shared(ccip_ref);
    
    scenario.next_tx(TOKEN_ADMIN);
    {
        let mut pool_state = scenario.take_shared<LockReleaseTokenPoolState<LOCK_RELEASE_TOKEN_POOL_TESTS>>();
        let owner_cap = scenario.take_from_sender<OwnerCap>();
        let source_transfer_cap = scenario.take_from_address<onramp_sh::SourceTransferCap>(TOKEN_ADMIN);
        let mut ctx = tx_context::dummy();
        let clock = clock::create_for_testing(&mut ctx);
        
        // Configure chain and rate limiter
        lock_release_token_pool::apply_chain_updates(
            &mut pool_state,
            &owner_cap,
            vector[],
            vector[DefaultRemoteChain],
            vector[vector[DefaultRemotePool]],
            vector[DefaultRemoteToken]
        );
        
        lock_release_token_pool::set_chain_rate_limiter_config(
            &mut pool_state,
            &owner_cap,
            &clock,
            DefaultRemoteChain,
            true,  // outbound enabled
            20000, // high capacity
            2000,  // high rate
            true,  // inbound enabled
            20000, // high capacity
            2000   // high rate
        );
        
        clock.destroy_for_testing();
        transfer::public_transfer(source_transfer_cap, TOKEN_ADMIN);
        transfer::public_transfer(owner_cap, TOKEN_ADMIN);
        test_scenario::return_shared(pool_state);
    };
    
    // Test actual lock_or_burn function call
    scenario.next_tx(@0x456); // Switch to test user
    {
        let ccip_ref = scenario.take_shared<CCIPObjectRef>();
        let mut pool_state = scenario.take_shared<LockReleaseTokenPoolState<LOCK_RELEASE_TOKEN_POOL_TESTS>>();
        let test_coin = scenario.take_from_sender<coin::Coin<LOCK_RELEASE_TOKEN_POOL_TESTS>>();
        let mut ctx = tx_context::dummy();
        let mut clock = clock::create_for_testing(&mut ctx);
        clock.increment_for_testing(1000000000); // Advance clock for rate limiter
        
        let initial_coin_value = coin::value(&test_coin);
        assert!(initial_coin_value == 5000);
        
        let initial_pool_balance = lock_release_token_pool::get_balance<LOCK_RELEASE_TOKEN_POOL_TESTS>(&pool_state);

<<<<<<< HEAD
        let mut token_transfer_params = onramp_sh::create_token_transfer_params();
=======
        let mut token_transfer_params = onramp_sh::create_token_transfer_params(@0x456); // Use the test user address as token receiver
>>>>>>> 7fb0a776

        // Call the actual lock_or_burn function
        lock_release_token_pool::lock_or_burn<LOCK_RELEASE_TOKEN_POOL_TESTS>(
            &ccip_ref,
            &mut token_transfer_params,
            test_coin, // This coin gets locked in the pool
            DefaultRemoteChain,
            &clock,
            &mut pool_state,
            &mut ctx
        );

        // Verify pool balance increased by the locked amount
        let new_pool_balance = lock_release_token_pool::get_balance<LOCK_RELEASE_TOKEN_POOL_TESTS>(&pool_state);
        assert!(new_pool_balance == initial_pool_balance + initial_coin_value);

        // Clean up token params
        let source_transfer_cap = scenario.take_from_address<onramp_sh::SourceTransferCap>(TOKEN_ADMIN);

        //TOOD: add token package ID to omnramp state helper to continue with this test
        // Calculate the actual package ID from TypeProof (same as initialization)
        let type_proof_type_name = type_name::get<lock_release_token_pool::TypeProof>();
        let _type_proof_type_name_address = type_proof_type_name.get_address();
        let actual_package_id = address::from_ascii_bytes(&_type_proof_type_name_address.into_bytes());
        
        let (chain_selector, token_pool_package_id, amount, source_token_address, dest_token_address, extra_data) = onramp_sh::get_source_token_transfer_data(&token_transfer_params, 0);
        // TODO: add token package ID to omnramp state helper to continue with this test
        // assert!(actual_package_id == object::id_from_address(token_pool_package_id));
        assert!(chain_selector == DefaultRemoteChain);
        assert!(token_pool_package_id == actual_package_id);
        assert!(amount == initial_coin_value);
        assert!(source_token_address == lock_release_token_pool::get_token(&pool_state));
        assert!(dest_token_address == DefaultRemoteToken);
        assert!(extra_data.length() > 0); // Should contain encoded decimals
        onramp_sh::deconstruct_token_params(&source_transfer_cap, token_transfer_params);
        
        clock.destroy_for_testing();
        transfer::public_transfer(source_transfer_cap, TOKEN_ADMIN);
        test_scenario::return_shared(pool_state);
        test_scenario::return_shared(ccip_ref);
    };
    
    test_scenario::end(scenario);
}

#[test]
public fun test_release_or_mint_functionality() {
    let mut scenario = test_scenario::begin(TOKEN_ADMIN);
    let ctx = scenario.ctx();

    // Setup CCIP environment
    state_object::test_init(ctx);
    
    // Advance to next transaction to retrieve the created objects
    scenario.next_tx(TOKEN_ADMIN);
    
    // Retrieve the OwnerCap that was transferred to the sender
    let ccip_owner_cap = scenario.take_from_sender<CCIPOwnerCap>();
    
    // Retrieve the shared CCIPObjectRef
    let mut ccip_ref = scenario.take_shared<CCIPObjectRef>();
    
    token_admin_registry::initialize(&mut ccip_ref, &ccip_owner_cap, scenario.ctx());
    rmn_remote::initialize(&mut ccip_ref, &ccip_owner_cap, 1000, scenario.ctx());
    offramp_sh::test_init(scenario.ctx());
    
    scenario.next_tx(TOKEN_ADMIN);
    {
        let ctx = scenario.ctx();
        
        // Create test token and initialize pool
        let (mut treasury_cap, coin_metadata) = coin::create_currency(
            LOCK_RELEASE_TOKEN_POOL_TESTS {},
            Decimals,
            b"TEST",
            b"TestToken",
            b"test_token",
            option::none(),
            ctx
        );
        
        let _coin_metadata_address = object::id_to_address(&object::id(&coin_metadata));
        
        lock_release_token_pool::initialize_by_ccip_admin(
            &mut ccip_ref,
            state_object::create_ccip_admin_proof_for_test(),
            &coin_metadata,
            TOKEN_ADMIN,
            REBALANCER,
            ctx
        );
        
        // Mint tokens and provide liquidity to the pool for release operations
        let liquidity_coin = coin::mint(&mut treasury_cap, 20000, ctx);
        transfer::public_transfer(liquidity_coin, REBALANCER);
        
        transfer::public_freeze_object(coin_metadata);
        transfer::public_transfer(treasury_cap, ctx.sender());
    };
    
    transfer::public_transfer(ccip_owner_cap, @0x0);
    test_scenario::return_shared(ccip_ref);
    
    scenario.next_tx(TOKEN_ADMIN);
    {
        let ccip_ref = scenario.take_shared<CCIPObjectRef>();
        let mut pool_state = scenario.take_shared<LockReleaseTokenPoolState<LOCK_RELEASE_TOKEN_POOL_TESTS>>();
        let owner_cap = scenario.take_from_sender<OwnerCap>();
        let dest_transfer_cap = scenario.take_from_sender<offramp_sh::DestTransferCap>();
        let mut ctx = tx_context::dummy();
        let mut clock = clock::create_for_testing(&mut ctx);
        
        // Configure chain and rate limiter
        lock_release_token_pool::apply_chain_updates(
            &mut pool_state,
            &owner_cap,
            vector[],
            vector[DefaultRemoteChain],
            vector[vector[DefaultRemotePool]],
            vector[DefaultRemoteToken]
        );
        
        lock_release_token_pool::set_chain_rate_limiter_config(
            &mut pool_state,
            &owner_cap,
            &clock,
            DefaultRemoteChain,
            true,  // outbound enabled
            20000, // high capacity
            2000,  // high rate
            true,  // inbound enabled
            20000, // high capacity
            2000   // high rate
        );
        
        // Advance clock for rate limiter
        clock.increment_for_testing(1000000000);
        
        clock.destroy_for_testing();
        transfer::public_transfer(dest_transfer_cap, TOKEN_ADMIN);
        transfer::public_transfer(owner_cap, TOKEN_ADMIN);
        test_scenario::return_shared(pool_state);
        test_scenario::return_shared(ccip_ref);
    };
    
    // Provide liquidity to the pool
    scenario.next_tx(REBALANCER);
    {
        let mut pool_state = scenario.take_shared<LockReleaseTokenPoolState<LOCK_RELEASE_TOKEN_POOL_TESTS>>();
        let liquidity_coin = scenario.take_from_sender<coin::Coin<LOCK_RELEASE_TOKEN_POOL_TESTS>>();
        
        lock_release_token_pool::provide_liquidity(&mut pool_state, liquidity_coin, scenario.ctx());
        
        test_scenario::return_shared(pool_state);
    };
    
    // Proceed with the release_or_mint test
    scenario.next_tx(TOKEN_ADMIN);
    {
        let ccip_ref = scenario.take_shared<CCIPObjectRef>();
        let mut pool_state = scenario.take_shared<LockReleaseTokenPoolState<LOCK_RELEASE_TOKEN_POOL_TESTS>>();
        let owner_cap = scenario.take_from_address<OwnerCap>(TOKEN_ADMIN);
        let dest_transfer_cap = scenario.take_from_address<offramp_sh::DestTransferCap>(TOKEN_ADMIN);
        let mut ctx = tx_context::dummy();
        let mut clock = clock::create_for_testing(&mut ctx);
        
        // Advance clock for rate limiter
        clock.increment_for_testing(1000000000);
        
        // Get the coin metadata address for the test
        let coin_metadata_address = lock_release_token_pool::get_token(&pool_state);
        
        // Calculate the actual package ID from TypeProof (same as initialization)
        let type_proof_type_name = type_name::get<lock_release_token_pool::TypeProof>();
        let _type_proof_type_name_address = type_proof_type_name.get_address();
        let actual_package_id = address::from_ascii_bytes(&_type_proof_type_name_address.into_bytes());
        
        // Create receiver params for release_or_mint
        let mut receiver_params = offramp_sh::create_receiver_params(&dest_transfer_cap, DefaultRemoteChain);
        
        // Add token transfer to receiver params
        let receiver_address = @0x789;
        let source_amount = 8000;
        let source_pool_data = x"0000000000000000000000000000000000000000000000000000000000000008"; // 8 decimals encoded
        let offchain_data = vector[];
        
        offramp_sh::add_dest_token_transfer(
            &dest_transfer_cap,
            &mut receiver_params,
            receiver_address,
            DefaultRemoteChain, // remote_chain_selector
            source_amount,
            coin_metadata_address,
            actual_package_id, // Use the dynamically calculated package ID
            DefaultRemotePool,
            source_pool_data,
            offchain_data
        );
        
        let initial_pool_balance = lock_release_token_pool::get_balance<LOCK_RELEASE_TOKEN_POOL_TESTS>(&pool_state);
        
        // Verify the operation setup
        let source_chain = offramp_sh::get_source_chain_selector(&receiver_params);
        assert!(source_chain == DefaultRemoteChain);
        
        // Get the token transfer from receiver params
        let token_transfer = offramp_sh::get_dest_token_transfer(&receiver_params, 0);

        // Call the actual release_or_mint function
        lock_release_token_pool::release_or_mint<LOCK_RELEASE_TOKEN_POOL_TESTS>(
            &ccip_ref,
            &mut receiver_params,
            token_transfer,
            &clock,
            &mut pool_state,
            &mut ctx
        );

        // Verify pool balance decreased by the released amount
        let new_pool_balance = lock_release_token_pool::get_balance<LOCK_RELEASE_TOKEN_POOL_TESTS>(&pool_state);
        assert!(new_pool_balance == initial_pool_balance - source_amount);

        // Clean up receiver params
        offramp_sh::deconstruct_receiver_params(&dest_transfer_cap, receiver_params);
        
        clock.destroy_for_testing();
        transfer::public_transfer(dest_transfer_cap, TOKEN_ADMIN);
        transfer::public_transfer(owner_cap, TOKEN_ADMIN);
        test_scenario::return_shared(pool_state);
        test_scenario::return_shared(ccip_ref);
    };
    
    // Verify the released coin was transferred to the receiver
    scenario.next_tx(@0x789); // Switch to receiver
    {
        let released_coin = scenario.take_from_sender<coin::Coin<LOCK_RELEASE_TOKEN_POOL_TESTS>>();
        
        // Verify the released amount
        let released_amount = coin::value(&released_coin);
        assert!(released_amount == 8000);
        
        // Transfer the coin back to clean up
        transfer::public_transfer(released_coin, TOKEN_ADMIN);
    };
    
    test_scenario::end(scenario);
} <|MERGE_RESOLUTION|>--- conflicted
+++ resolved
@@ -1027,11 +1027,7 @@
         
         let initial_pool_balance = lock_release_token_pool::get_balance<LOCK_RELEASE_TOKEN_POOL_TESTS>(&pool_state);
 
-<<<<<<< HEAD
-        let mut token_transfer_params = onramp_sh::create_token_transfer_params();
-=======
         let mut token_transfer_params = onramp_sh::create_token_transfer_params(@0x456); // Use the test user address as token receiver
->>>>>>> 7fb0a776
 
         // Call the actual lock_or_burn function
         lock_release_token_pool::lock_or_burn<LOCK_RELEASE_TOKEN_POOL_TESTS>(
