--- conflicted
+++ resolved
@@ -1122,18 +1122,11 @@
         let coin_metadata_address = object::id_to_address(&object::id(&coin_metadata));
         let pool_address = token_admin_registry::get_pool(&ccip_ref, coin_metadata_address);
         assert!(pool_address == @0x1000); // Should match the package id we passed
-<<<<<<< HEAD
-
-        let (pool_package_id, pool_state_address, pool_module, token_type, admin, pending_admin, type_proof, _, _) = 
-            token_admin_registry::get_token_config(&ccip_ref, coin_metadata_address);
-
-=======
-        
+
         let token_config = token_admin_registry::get_token_config(&ccip_ref, coin_metadata_address);
         let (pool_package_id, pool_module, token_type, admin, pending_admin, type_proof, _, _) = 
             token_admin_registry::get_token_config_data(token_config);
         
->>>>>>> 15460d6b
         assert!(pool_package_id == @0x1000);
         assert!(pool_module == string::utf8(b"managed_token_pool"));
         assert!(token_type == type_name::get<MANAGED_TOKEN_POOL_TESTS>().into_string());
