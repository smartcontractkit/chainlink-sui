#[test_only]
module managed_token_pool::managed_token_pool_tests;

use std::type_name;

use std::string;
use sui::address;
use sui::clock;
use sui::coin;
use sui::test_scenario::{Self, Scenario};

use ccip::onramp_state_helper as onramp_sh;
use ccip::offramp_state_helper as offramp_sh;
use ccip::state_object::{Self, CCIPObjectRef};
use ccip::ownable::OwnerCap as CCIPOwnerCap;
use ccip::token_admin_registry;
use ccip::rmn_remote;

use managed_token::managed_token::{Self, TokenState, MintCap};
use managed_token::ownable::OwnerCap as TokenOwnerCap;
use managed_token_pool::managed_token_pool::{Self, ManagedTokenPoolState};
use ccip_token_pool::ownable::OwnerCap;

public struct MANAGED_TOKEN_POOL_TESTS has drop {}

const Decimals: u8 = 8;
const DefaultRemoteChain: u64 = 2000;
const DefaultRemotePool: vector<u8> = b"default_remote_pool";
const DefaultRemoteToken: vector<u8> = b"default_remote_token";


const CCIP_ADMIN: address = @0x400;

fun setup_ccip_environment(scenario: &mut Scenario): (CCIPOwnerCap, CCIPObjectRef) {
    scenario.next_tx(CCIP_ADMIN);
    let ctx = scenario.ctx();
    
    // Create CCIP state object
    state_object::test_init(ctx);

    // Advance to next transaction to retrieve the created objects
    scenario.next_tx(CCIP_ADMIN);

    // Retrieve the OwnerCap that was transferred to the sender
    let ccip_owner_cap = scenario.take_from_sender<CCIPOwnerCap>();

    // Retrieve the shared CCIPObjectRef
    let mut ccip_ref = scenario.take_shared<CCIPObjectRef>();

    // Initialize required CCIP modules
    rmn_remote::initialize(&mut ccip_ref, &ccip_owner_cap, 1000, scenario.ctx()); // local chain selector = 1000
    token_admin_registry::initialize(&mut ccip_ref, &ccip_owner_cap, scenario.ctx());
    onramp_sh::test_init(scenario.ctx());
    offramp_sh::test_init(scenario.ctx());

    (ccip_owner_cap, ccip_ref)
}

#[test]
public fun test_type_and_version() {
    let version = managed_token_pool::type_and_version();
    assert!(version == string::utf8(b"ManagedTokenPool 1.6.0"));
}

#[test]
public fun test_initialize_and_basic_functionality() {
    let mut scenario = test_scenario::begin(@managed_token_pool);
    
    // Setup CCIP environment
    let (ccip_owner_cap, mut ccip_ref) = setup_ccip_environment(&mut scenario);

    // Create managed token
    scenario.next_tx(@managed_token_pool);
    let coin_metadata = {
        let ctx = scenario.ctx();
        let (treasury_cap, coin_metadata) = coin::create_currency(
            MANAGED_TOKEN_POOL_TESTS {},
            Decimals,
            b"MTPT",
            b"ManagedTokenPoolTest",
            b"managed_token_pool_test",
            option::none(),
            ctx
        );

        managed_token::initialize(treasury_cap, ctx);
        coin_metadata
    };
    
    scenario.next_tx(@managed_token_pool);
    {
        let mut token_state = scenario.take_shared<TokenState<MANAGED_TOKEN_POOL_TESTS>>();
        let token_owner_cap = scenario.take_from_sender<TokenOwnerCap<MANAGED_TOKEN_POOL_TESTS>>();
        
        // Create mint cap for the pool
        managed_token::configure_new_minter(
            &mut token_state,
            &token_owner_cap,
            @managed_token_pool,
            1000000,
            true,
            scenario.ctx()
        );
        
        scenario.return_to_sender(token_owner_cap);
        test_scenario::return_shared(token_state);
    };

    scenario.next_tx(@managed_token_pool);
    {
        let mint_cap = scenario.take_from_sender<MintCap<MANAGED_TOKEN_POOL_TESTS>>();
        let token_state = scenario.take_shared<TokenState<MANAGED_TOKEN_POOL_TESTS>>();
        let token_owner_cap = scenario.take_from_sender<TokenOwnerCap<MANAGED_TOKEN_POOL_TESTS>>();
        
        managed_token_pool::initialize_with_managed_token(
            &mut ccip_ref,
            &token_state,
            &token_owner_cap,
            &coin_metadata,
            mint_cap,
            @managed_token_pool,
            scenario.ctx()
        );
        scenario.return_to_sender(token_owner_cap);
        test_scenario::return_shared(token_state);
    };

    scenario.next_tx(@managed_token_pool);
    {
        let pool_state = scenario.take_shared<ManagedTokenPoolState<MANAGED_TOKEN_POOL_TESTS>>();
        let owner_cap = scenario.take_from_sender<OwnerCap>();
        
        // Test basic getters
        assert!(managed_token_pool::get_token_decimals(&pool_state) == Decimals);
        let token_address = managed_token_pool::get_token(&pool_state);
        assert!(token_address != @0x0);
        
        // Test supported chains (should be empty initially)
        let supported_chains = managed_token_pool::get_supported_chains(&pool_state);
        assert!(supported_chains.length() == 0);
        
        scenario.return_to_sender(owner_cap);
        test_scenario::return_shared(pool_state);
    };

    transfer::public_freeze_object(coin_metadata);
    transfer::public_transfer(ccip_owner_cap, @0x0);
    test_scenario::return_shared(ccip_ref);
    scenario.end();
}

#[test]
public fun test_chain_configuration_management() {
    let mut scenario = test_scenario::begin(@managed_token_pool);
    let (ccip_owner_cap, ccip_ref, coin_metadata) = setup_basic_pool(&mut scenario);
    
    scenario.next_tx(@managed_token_pool);
    {
        let mut pool_state = scenario.take_shared<ManagedTokenPoolState<MANAGED_TOKEN_POOL_TESTS>>();
        let owner_cap = scenario.take_from_sender<OwnerCap>();
        
        // Test chain updates
        managed_token_pool::apply_chain_updates(
            &mut pool_state,
            &owner_cap,
            vector[],
            vector[DefaultRemoteChain],
            vector[vector[DefaultRemotePool]],
            vector[DefaultRemoteToken]
        );
        
        // Verify chain was added
        assert!(managed_token_pool::is_supported_chain(&pool_state, DefaultRemoteChain));
        let supported_chains = managed_token_pool::get_supported_chains(&pool_state);
        assert!(supported_chains.length() == 1);
        assert!(supported_chains[0] == DefaultRemoteChain);
        
        // Test remote pool management
        let new_remote_pool = b"new_remote_pool";
        managed_token_pool::add_remote_pool(
            &mut pool_state,
            &owner_cap,
            DefaultRemoteChain,
            new_remote_pool
        );
        
        assert!(managed_token_pool::is_remote_pool(&pool_state, DefaultRemoteChain, new_remote_pool));
        let remote_pools = managed_token_pool::get_remote_pools(&pool_state, DefaultRemoteChain);
        assert!(remote_pools.length() == 2);
        
        // Test remote pool removal
        managed_token_pool::remove_remote_pool(
            &mut pool_state,
            &owner_cap,
            DefaultRemoteChain,
            new_remote_pool
        );
        
        assert!(!managed_token_pool::is_remote_pool(&pool_state, DefaultRemoteChain, new_remote_pool));
        let remote_pools_after = managed_token_pool::get_remote_pools(&pool_state, DefaultRemoteChain);
        assert!(remote_pools_after.length() == 1);
        
        let remote_token = managed_token_pool::get_remote_token(&pool_state, DefaultRemoteChain);
        assert!(remote_token == DefaultRemoteToken);
        
        scenario.return_to_sender(owner_cap);
        test_scenario::return_shared(pool_state);
    };

    transfer::public_freeze_object(coin_metadata);
    transfer::public_transfer(ccip_owner_cap, @0x0);
    test_scenario::return_shared(ccip_ref);
    scenario.end();
}

#[test]
public fun test_allowlist_management() {
    let mut scenario = test_scenario::begin(@managed_token_pool);
    let (ccip_owner_cap, ccip_ref, coin_metadata) = setup_basic_pool(&mut scenario);

    scenario.next_tx(@managed_token_pool);
    {
        let pool_state = scenario.take_shared<ManagedTokenPoolState<MANAGED_TOKEN_POOL_TESTS>>();
        let owner_cap = scenario.take_from_sender<OwnerCap>();
        
        // Test initial allowlist state
        assert!(!managed_token_pool::get_allowlist_enabled(&pool_state));
        let initial_allowlist = managed_token_pool::get_allowlist(&pool_state);
        assert!(initial_allowlist.length() == 0);

        // Enable allowlist first (this is required before adding addresses)
        // Note: We need to use the token_pool module directly since managed_token_pool doesn't expose set_allowlist_enabled
        // For this test, we'll just test the getter functions since enabling requires direct token_pool access
        
        scenario.return_to_sender(owner_cap);
        test_scenario::return_shared(pool_state);
    };

    cleanup_test(scenario, ccip_owner_cap, ccip_ref, coin_metadata);
}

#[test]
public fun test_rate_limiter_configuration() {
    let mut scenario = test_scenario::begin(@managed_token_pool);
    let (ccip_owner_cap, ccip_ref, coin_metadata) = setup_basic_pool(&mut scenario);

    scenario.next_tx(@managed_token_pool);
    {
        let mut pool_state = scenario.take_shared<ManagedTokenPoolState<MANAGED_TOKEN_POOL_TESTS>>();
        let owner_cap = scenario.take_from_sender<OwnerCap>();
        let mut ctx = sui::tx_context::dummy();
        let clock = clock::create_for_testing(&mut ctx);
        
        // Add chain first
        managed_token_pool::apply_chain_updates(
            &mut pool_state,
            &owner_cap,
            vector[],
            vector[DefaultRemoteChain],
            vector[vector[DefaultRemotePool]],
            vector[DefaultRemoteToken]
        );
        
        // Test single chain rate limiter config
        managed_token_pool::set_chain_rate_limiter_config(
            &mut pool_state,
            &owner_cap,
            &clock,
            DefaultRemoteChain,
            true, 1000, 100,
            true, 2000, 200
        );
        
        // Test multiple chains rate limiter config
        let chain2 = 3000;
        let chain3 = 4000;
        
        managed_token_pool::apply_chain_updates(
            &mut pool_state,
            &owner_cap,
            vector[],
            vector[chain2, chain3],
            vector[vector[b"pool2"], vector[b"pool3"]],
            vector[b"token2", b"token3"]
        );
        
        managed_token_pool::set_chain_rate_limiter_configs(
            &mut pool_state,
            &owner_cap,
            &clock,
            vector[chain2, chain3],
            vector[true, false],
            vector[1500, 2500],
            vector[150, 250],
            vector[false, true],
            vector[3000, 4000],
            vector[300, 400]
        );
        
        test_scenario::return_shared(pool_state);
        transfer::public_transfer(owner_cap, @managed_token_pool);
        clock.destroy_for_testing();
    };

    cleanup_test(scenario, ccip_owner_cap, ccip_ref, coin_metadata);
}

#[test]
public fun test_lock_or_burn_functionality() {
    let mut scenario = test_scenario::begin(@managed_token_pool);
    
    // Setup CCIP environment
    let (ccip_owner_cap, mut ccip_ref) = setup_ccip_environment(&mut scenario);
    
    // Create managed token and pool
    scenario.next_tx(@managed_token_pool);
    onramp_sh::test_init(scenario.ctx()); // Initialize onramp state helper
    let coin_metadata = {
        let ctx = scenario.ctx();
        let (treasury_cap, coin_metadata) = coin::create_currency(
            MANAGED_TOKEN_POOL_TESTS {},
            Decimals,
            b"MTPT",
            b"ManagedTokenPoolTest",
            b"managed_token_pool_test",
            option::none(),
            ctx
        );

        managed_token::initialize(treasury_cap, ctx);
        coin_metadata
    };
    
    scenario.next_tx(@managed_token_pool);
    {
        let mut token_state = scenario.take_shared<TokenState<MANAGED_TOKEN_POOL_TESTS>>();
        let token_owner_cap = scenario.take_from_sender<TokenOwnerCap<MANAGED_TOKEN_POOL_TESTS>>();
        
        // Create mint caps for the pool and test user
        managed_token::configure_new_minter(
            &mut token_state,
            &token_owner_cap,
            @managed_token_pool,
            1000000,
            true,
            scenario.ctx()
        );
        
        managed_token::configure_new_minter(
            &mut token_state,
            &token_owner_cap,
            @0x456,
            1000000,
            false,
            scenario.ctx()
        );
        
        scenario.return_to_sender(token_owner_cap);
        test_scenario::return_shared(token_state);
    };

    scenario.next_tx(@managed_token_pool);
    {
        let mint_cap = scenario.take_from_sender<MintCap<MANAGED_TOKEN_POOL_TESTS>>();
        let token_state = scenario.take_shared<TokenState<MANAGED_TOKEN_POOL_TESTS>>();
        let token_owner_cap = scenario.take_from_sender<TokenOwnerCap<MANAGED_TOKEN_POOL_TESTS>>();
        
        managed_token_pool::initialize_with_managed_token(
            &mut ccip_ref,
            &token_state,
            &token_owner_cap,
            &coin_metadata,
            mint_cap,
            @managed_token_pool,
            scenario.ctx()
        );
        
        scenario.return_to_sender(token_owner_cap);
        test_scenario::return_shared(token_state);
    };

    transfer::public_transfer(ccip_owner_cap, @0x0);
    transfer::public_share_object(ccip_ref);

    // Set up chain and rate limiting
    scenario.next_tx(@managed_token_pool);
    {
        let mut pool_state = scenario.take_shared<ManagedTokenPoolState<MANAGED_TOKEN_POOL_TESTS>>();
        let owner_cap = scenario.take_from_sender<OwnerCap>();
        let ccip_ref = scenario.take_shared<CCIPObjectRef>();
        let source_transfer_cap = scenario.take_from_sender<onramp_sh::SourceTransferCap>();
        let mut ctx = sui::tx_context::dummy();
        let mut clock = clock::create_for_testing(&mut ctx);
        
        managed_token_pool::apply_chain_updates(
            &mut pool_state,
            &owner_cap,
            vector[],
            vector[DefaultRemoteChain],
            vector[vector[DefaultRemotePool]],
            vector[DefaultRemoteToken]
        );
        
        managed_token_pool::set_chain_rate_limiter_config(
            &mut pool_state,
            &owner_cap,
            &clock,
            DefaultRemoteChain,
            true, 10000, 1000,
            true, 10000, 1000
        );
        
        clock.increment_for_testing(1000000);
        
        // Clean up objects
        clock.destroy_for_testing();
        transfer::public_transfer(source_transfer_cap, @managed_token_pool);
        transfer::public_transfer(owner_cap, @managed_token_pool);
        test_scenario::return_shared(pool_state);
        test_scenario::return_shared(ccip_ref);
    };

    // Test lock_or_burn - use the address that has the mint cap
    scenario.next_tx(@0x456);
    {
        let mut pool_state = scenario.take_shared<ManagedTokenPoolState<MANAGED_TOKEN_POOL_TESTS>>();
        let mut token_state = scenario.take_shared<TokenState<MANAGED_TOKEN_POOL_TESTS>>();
        let user_mint_cap = scenario.take_from_sender<MintCap<MANAGED_TOKEN_POOL_TESTS>>();
        let ccip_ref = scenario.take_shared<CCIPObjectRef>();
        let mut ctx = sui::tx_context::dummy();
        let mut clock = clock::create_for_testing(&mut ctx);
        let deny_list = sui::deny_list::new_for_testing(&mut ctx);
        clock.increment_for_testing(1000000000);
        
        // Mint tokens for burning
        let test_coin = managed_token::mint(
            &mut token_state,
            &user_mint_cap,
            &deny_list,
            1000,
            @0x456,
            &mut ctx
        );
        
        let initial_coin_value = test_coin.value();
        assert!(initial_coin_value == 1000);
        
<<<<<<< HEAD
        let mut token_transfer_params = onramp_sh::create_token_transfer_params();
=======
        let mut token_transfer_params = onramp_sh::create_token_transfer_params(@0x456); // Use the test user address as token receiver
>>>>>>> 7fb0a776
        
        // Actually call lock_or_burn function
        managed_token_pool::lock_or_burn<MANAGED_TOKEN_POOL_TESTS>(
            &ccip_ref,        // ref parameter
            &mut token_transfer_params,
            test_coin,        // c parameter (coin)
            DefaultRemoteChain, // remote_chain_selector parameter
            &clock,           // clock parameter
            &deny_list,       // deny_list parameter
            &mut token_state, // token_state parameter
            &mut pool_state,  // state parameter
            &mut ctx          // context parameter
        );
        
        // Clean up token params
        let source_transfer_cap = scenario.take_from_address<onramp_sh::SourceTransferCap>(@managed_token_pool);
        
        // Verify transfer data
        let (chain_selector, token_pool_package_id, amount, _, dest_token_address, extra_data) = 
            onramp_sh::get_source_token_transfer_data(&token_transfer_params, 0);
        assert!(chain_selector == DefaultRemoteChain);
        assert!(token_pool_package_id == @managed_token_pool);
        assert!(amount == initial_coin_value);
        // Note: source_pool should be the token address (coin metadata address), not the package address
        // This is different from the burn mint token pool due to different implementation
        assert!(dest_token_address == DefaultRemoteToken);
        assert!(extra_data.length() > 0); // Should contain encoded decimals
        
        onramp_sh::deconstruct_token_params(&source_transfer_cap, token_transfer_params);
        
        clock.destroy_for_testing();
        transfer::public_transfer(source_transfer_cap, @managed_token_pool);
        transfer::public_transfer(user_mint_cap, @0x456);
        test_scenario::return_shared(pool_state);
        test_scenario::return_shared(token_state);
        test_scenario::return_shared(ccip_ref);
        sui::test_utils::destroy(deny_list);
    };

    transfer::public_freeze_object(coin_metadata);
    scenario.end();
}

#[test]
public fun test_release_or_mint_functionality() {
    let mut scenario = test_scenario::begin(@managed_token_pool);
    
    // Setup CCIP environment
    let (ccip_owner_cap, mut ccip_ref) = setup_ccip_environment(&mut scenario);
    
    // Create managed token and pool
    scenario.next_tx(@managed_token_pool);
    offramp_sh::test_init(scenario.ctx()); // Initialize offramp state helper
    let coin_metadata = {
        let ctx = scenario.ctx();
        let (treasury_cap, coin_metadata) = coin::create_currency(
            MANAGED_TOKEN_POOL_TESTS {},
            Decimals,
            b"MTPT",
            b"ManagedTokenPoolTest",
            b"managed_token_pool_test",
            option::none(),
            ctx
        );

        managed_token::initialize(treasury_cap, ctx);
        coin_metadata
    };
    
    scenario.next_tx(@managed_token_pool);
    {
        let mut token_state = scenario.take_shared<TokenState<MANAGED_TOKEN_POOL_TESTS>>();
        let token_owner_cap = scenario.take_from_sender<TokenOwnerCap<MANAGED_TOKEN_POOL_TESTS>>();
        
        // Create mint cap for the pool
        managed_token::configure_new_minter(
            &mut token_state,
            &token_owner_cap,
            @managed_token_pool,
            1000000,
            true,
            scenario.ctx()
        );
        
        scenario.return_to_sender(token_owner_cap);
        test_scenario::return_shared(token_state);
    };

    scenario.next_tx(@managed_token_pool);
    let coin_metadata_address = {
        let mint_cap = scenario.take_from_sender<MintCap<MANAGED_TOKEN_POOL_TESTS>>();
        let token_state = scenario.take_shared<TokenState<MANAGED_TOKEN_POOL_TESTS>>();
        let token_owner_cap = scenario.take_from_sender<TokenOwnerCap<MANAGED_TOKEN_POOL_TESTS>>();
        
        let coin_metadata_address = object::id_to_address(&object::id(&coin_metadata));
        
        managed_token_pool::initialize_with_managed_token(
            &mut ccip_ref,
            &token_state,
            &token_owner_cap,
            &coin_metadata,
            mint_cap,
            @managed_token_pool,
            scenario.ctx()
        );
        
        scenario.return_to_sender(token_owner_cap);
        test_scenario::return_shared(token_state);
        coin_metadata_address
    };

    transfer::public_transfer(ccip_owner_cap, @0x0);
    transfer::public_share_object(ccip_ref);

    // Set up chain and rate limiting
    scenario.next_tx(@managed_token_pool);
    {
        let mut pool_state = scenario.take_shared<ManagedTokenPoolState<MANAGED_TOKEN_POOL_TESTS>>();
        let owner_cap = scenario.take_from_sender<OwnerCap>();
        let ccip_ref = scenario.take_shared<CCIPObjectRef>();
        let dest_transfer_cap = scenario.take_from_sender<offramp_sh::DestTransferCap>();
        let mut ctx = sui::tx_context::dummy();
        let mut clock = clock::create_for_testing(&mut ctx);
        
        managed_token_pool::apply_chain_updates(
            &mut pool_state,
            &owner_cap,
            vector[],
            vector[DefaultRemoteChain],
            vector[vector[DefaultRemotePool]],
            vector[DefaultRemoteToken]
        );
        
        managed_token_pool::set_chain_rate_limiter_config(
            &mut pool_state,
            &owner_cap,
            &clock,
            DefaultRemoteChain,
            true, 10000, 1000,
            true, 10000, 1000
        );
        
        clock.increment_for_testing(1000000);
        
        // Clean up objects
        clock.destroy_for_testing();
        transfer::public_transfer(dest_transfer_cap, @managed_token_pool);
        transfer::public_transfer(owner_cap, @managed_token_pool);
        test_scenario::return_shared(pool_state);
        test_scenario::return_shared(ccip_ref);
    };

    // Test release_or_mint
    scenario.next_tx(@managed_token_pool);
    {
        let mut pool_state = scenario.take_shared<ManagedTokenPoolState<MANAGED_TOKEN_POOL_TESTS>>();
        let mut token_state = scenario.take_shared<TokenState<MANAGED_TOKEN_POOL_TESTS>>();
        let ccip_ref = scenario.take_shared<CCIPObjectRef>();
        let dest_transfer_cap = scenario.take_from_address<offramp_sh::DestTransferCap>(@managed_token_pool);
        let mut ctx = sui::tx_context::dummy();
        let mut clock = clock::create_for_testing(&mut ctx);
        let deny_list = sui::deny_list::new_for_testing(&mut ctx);
        clock.increment_for_testing(1000000000);
        
        // Create receiver params for release_or_mint
        let mut receiver_params = offramp_sh::create_receiver_params(&dest_transfer_cap, DefaultRemoteChain);
        
        // Add token transfer to receiver params
        let receiver_address = @0x789;
        let source_amount = 5000;
        let source_pool_data = x"0000000000000000000000000000000000000000000000000000000000000008"; // 8 decimals encoded
        let offchain_data = vector[];
        
        offramp_sh::add_dest_token_transfer(
            &dest_transfer_cap,
            &mut receiver_params,
            receiver_address,
            DefaultRemoteChain, // remote_chain_selector
            source_amount,
            coin_metadata_address,
            @managed_token_pool, // Package address, not token address
            DefaultRemotePool,
            source_pool_data,
            offchain_data
        );
        
        // Verify the operation setup
        let source_chain = offramp_sh::get_source_chain_selector(&receiver_params);
        assert!(source_chain == DefaultRemoteChain);
        
        // Get the token transfer from receiver params
        let token_transfer = offramp_sh::get_dest_token_transfer(&receiver_params, 0);

        // Actually call release_or_mint function
        managed_token_pool::release_or_mint(
            &ccip_ref,
            &mut receiver_params,
            token_transfer,
            &clock,
            &deny_list,
            &mut token_state,
            &mut pool_state,
            &mut ctx
        );

        // Clean up receiver params
        offramp_sh::deconstruct_receiver_params(&dest_transfer_cap, receiver_params);

        clock.destroy_for_testing();
        transfer::public_transfer(dest_transfer_cap, @managed_token_pool);
        test_scenario::return_shared(pool_state);
        test_scenario::return_shared(token_state);
        test_scenario::return_shared(ccip_ref);
        sui::test_utils::destroy(deny_list);
    };

    // Verify the minted coin was transferred to the receiver
    scenario.next_tx(@0x789);
    {
        let minted_coin = scenario.take_from_sender<coin::Coin<MANAGED_TOKEN_POOL_TESTS>>();
        
        // Verify the minted amount (should be same as source amount due to same decimals)
        let minted_amount = minted_coin.value();
        assert!(minted_amount == 5000);
        
        // Transfer the coin back to clean up
        transfer::public_transfer(minted_coin, @managed_token_pool);
    };

    transfer::public_freeze_object(coin_metadata);
    scenario.end();
}

#[test]
public fun test_initialize_by_ccip_admin() {
    let mut scenario = test_scenario::begin(@managed_token_pool);
    
    // Setup CCIP environment
    let (ccip_owner_cap, mut ccip_ref) = setup_ccip_environment(&mut scenario);

    // Create managed token
    scenario.next_tx(@managed_token_pool);
    let coin_metadata = {
        let ctx = scenario.ctx();
        let (treasury_cap, coin_metadata) = coin::create_currency(
            MANAGED_TOKEN_POOL_TESTS {},
            Decimals,
            b"MTPT",
            b"ManagedTokenPoolTest",
            b"managed_token_pool_test",
            option::none(),
            ctx
        );

        managed_token::initialize(treasury_cap, ctx);
        coin_metadata
    };
    
    // Get the managed token state address and create mint cap
    scenario.next_tx(@managed_token_pool);
    let managed_token_state_address = {
        let mut token_state = scenario.take_shared<TokenState<MANAGED_TOKEN_POOL_TESTS>>();
        let token_owner_cap = scenario.take_from_sender<TokenOwnerCap<MANAGED_TOKEN_POOL_TESTS>>();
        
        // Get the address before creating mint cap
        let managed_token_state_address = object::id_to_address(&object::id(&token_state));
        
        // Create mint cap for the pool
        managed_token::configure_new_minter(
            &mut token_state,
            &token_owner_cap,
            @managed_token_pool,
            1000000,
            true,
            scenario.ctx()
        );
        
        scenario.return_to_sender(token_owner_cap);
        test_scenario::return_shared(token_state);
        managed_token_state_address
    };

    // Get the mint cap first, then switch to CCIP admin
    scenario.next_tx(@managed_token_pool);
    let mint_cap = scenario.take_from_sender<MintCap<MANAGED_TOKEN_POOL_TESTS>>();
    
    // Switch to CCIP admin to call initialize_by_ccip_admin
    scenario.next_tx(CCIP_ADMIN);
    {
        // Test initialize_by_ccip_admin function (doesn't require treasury cap)
        managed_token_pool::initialize_by_ccip_admin(
            &mut ccip_ref,
            state_object::create_ccip_admin_proof_for_test(),
            &coin_metadata,
            mint_cap,
            managed_token_state_address, // Use the actual managed token state address
            @0x123, // token_pool_administrator
            scenario.ctx()
        );
    };

    // The OwnerCap gets sent to the sender (CCIP admin) by initialize_internal, not the token_pool_administrator
    scenario.next_tx(CCIP_ADMIN);
    {
        let pool_state = scenario.take_shared<ManagedTokenPoolState<MANAGED_TOKEN_POOL_TESTS>>();
        let owner_cap = scenario.take_from_sender<OwnerCap>();
        
        // Test that initialization worked correctly
        assert!(managed_token_pool::get_token_decimals(&pool_state) == Decimals);
        let token_address = managed_token_pool::get_token(&pool_state);
        assert!(token_address != @0x0);
        
        scenario.return_to_sender(owner_cap);
        test_scenario::return_shared(pool_state);
    };

    transfer::public_freeze_object(coin_metadata);
    transfer::public_transfer(ccip_owner_cap, @0x0);
    test_scenario::return_shared(ccip_ref);
    scenario.end();
}

#[test]
#[expected_failure(abort_code = managed_token_pool::EInvalidOwnerCap)]
public fun test_invalid_owner_cap_error() {
    let mut scenario = test_scenario::begin(@managed_token_pool);
    
    // Create first pool
    let (ccip_owner_cap, ccip_ref, coin_metadata) = setup_basic_pool(&mut scenario);
    
    // Create a second, independent pool setup to get a different owner cap
    scenario.next_tx(@0x999);
    let ctx = scenario.ctx();
    state_object::test_init(ctx);
    
    scenario.next_tx(@0x999);
    let ccip_owner_cap2 = scenario.take_from_sender<CCIPOwnerCap>();
    let mut ccip_ref2 = scenario.take_shared<CCIPObjectRef>();
    token_admin_registry::initialize(&mut ccip_ref2, &ccip_owner_cap2, scenario.ctx());
    rmn_remote::initialize(&mut ccip_ref2, &ccip_owner_cap2, 1000, scenario.ctx());
    
    let (treasury_cap2, coin_metadata2) = coin::create_currency(
        MANAGED_TOKEN_POOL_TESTS {},
        Decimals,
        b"MTPT2",
        b"ManagedTokenPoolTest2",
        b"managed_token_pool_test2",
        option::none(),
        scenario.ctx()
    );
    managed_token::initialize(treasury_cap2, scenario.ctx());
    
    scenario.next_tx(@0x999);
    {
        let mut token_state2 = scenario.take_shared<TokenState<MANAGED_TOKEN_POOL_TESTS>>();
        let token_owner_cap2 = scenario.take_from_sender<TokenOwnerCap<MANAGED_TOKEN_POOL_TESTS>>();
        
        managed_token::configure_new_minter(
            &mut token_state2,
            &token_owner_cap2,
            @0x999,
            1000000,
            true,
            scenario.ctx()
        );
        
        scenario.return_to_sender(token_owner_cap2);
        test_scenario::return_shared(token_state2);
    };
    
    scenario.next_tx(@0x999);
    {
        let mint_cap2 = scenario.take_from_sender<MintCap<MANAGED_TOKEN_POOL_TESTS>>();
        let token_state2 = scenario.take_shared<TokenState<MANAGED_TOKEN_POOL_TESTS>>();
        let token_owner_cap2 = scenario.take_from_sender<TokenOwnerCap<MANAGED_TOKEN_POOL_TESTS>>();
        
        managed_token_pool::initialize_with_managed_token(
            &mut ccip_ref2,
            &token_state2,
            &token_owner_cap2,
            &coin_metadata2,
            mint_cap2,
            @0x999,
            scenario.ctx()
        );
        
        scenario.return_to_sender(token_owner_cap2);
        test_scenario::return_shared(token_state2);
    };
    
    // Now test with mismatched owner caps
    scenario.next_tx(@managed_token_pool);
    let mut pool_state1 = scenario.take_shared<ManagedTokenPoolState<MANAGED_TOKEN_POOL_TESTS>>();
    let correct_owner_cap = scenario.take_from_sender<OwnerCap>();
    
    scenario.next_tx(@0x999);
    let wrong_owner_cap = scenario.take_from_sender<OwnerCap>();
    
    // First add the chain using the correct owner cap so the chain exists
    managed_token_pool::apply_chain_updates(
        &mut pool_state1,
        &correct_owner_cap,
        vector[], // remove none
        vector[DefaultRemoteChain], // add chain
        vector[vector[DefaultRemotePool]], // with pool
        vector[DefaultRemoteToken] // and token
    );
    
    // Now try to add a remote pool using wrong owner cap - should fail with EInvalidOwnerCap
    managed_token_pool::add_remote_pool(
        &mut pool_state1,
        &wrong_owner_cap, // Wrong owner cap from different pool
        DefaultRemoteChain,
        b"another_pool"
    );
    
    // This should not be reached due to expected failure
    transfer::public_transfer(correct_owner_cap, @managed_token_pool);
    transfer::public_transfer(wrong_owner_cap, @0x999);
    test_scenario::return_shared(pool_state1);

    // Cleanup (should not be reached)
    transfer::public_freeze_object(coin_metadata);
    transfer::public_freeze_object(coin_metadata2);
    transfer::public_transfer(ccip_owner_cap, @0x0);
    transfer::public_transfer(ccip_owner_cap2, @0x0);
    test_scenario::return_shared(ccip_ref);
    test_scenario::return_shared(ccip_ref2);
    scenario.end();
}

#[test]
#[expected_failure(abort_code = managed_token_pool::EInvalidArguments)]
public fun test_invalid_arguments_error() {
    let mut scenario = test_scenario::begin(@managed_token_pool);
    let (ccip_owner_cap, ccip_ref, coin_metadata) = setup_basic_pool(&mut scenario);

    scenario.next_tx(@managed_token_pool);
    {
        let mut pool_state = scenario.take_shared<ManagedTokenPoolState<MANAGED_TOKEN_POOL_TESTS>>();
        let owner_cap = scenario.take_from_sender<OwnerCap>();
        let mut ctx = sui::tx_context::dummy();
        let clock = clock::create_for_testing(&mut ctx);
        
        // Test set_chain_rate_limiter_configs with mismatched vector lengths
        // This should fail with EInvalidArguments
        managed_token_pool::set_chain_rate_limiter_configs(
            &mut pool_state,
            &owner_cap,
            &clock,
            vector[DefaultRemoteChain, 3000], // 2 chains
            vector[true], // 1 outbound enabled (mismatch!)
            vector[1000, 2000], // 2 capacities
            vector[100, 200], // 2 rates
            vector[true, false], // 2 inbound enabled
            vector[1500, 2500], // 2 capacities
            vector[150, 250] // 2 rates
        );
        
        // This should not be reached due to expected failure
        test_scenario::return_shared(pool_state);
        transfer::public_transfer(owner_cap, @managed_token_pool);
        clock.destroy_for_testing();
    };

    cleanup_test(scenario, ccip_owner_cap, ccip_ref, coin_metadata);
}

#[test]
public fun test_edge_cases_and_comprehensive_coverage() {
    let mut scenario = test_scenario::begin(@managed_token_pool);
    let (ccip_owner_cap, ccip_ref, coin_metadata) = setup_basic_pool(&mut scenario);

    scenario.next_tx(@managed_token_pool);
    {
        let mut pool_state = scenario.take_shared<ManagedTokenPoolState<MANAGED_TOKEN_POOL_TESTS>>();
        let owner_cap = scenario.take_from_sender<OwnerCap>();
        let mut ctx = sui::tx_context::dummy();
        let clock = clock::create_for_testing(&mut ctx);
        
        // Test edge case: empty chain updates (should work)
        managed_token_pool::apply_chain_updates(
            &mut pool_state,
            &owner_cap,
            vector[], // remove none
            vector[], // add none
            vector[], // no pools
            vector[]  // no tokens
        );
        
        // Verify no chains were added
        let supported_chains = managed_token_pool::get_supported_chains(&pool_state);
        assert!(supported_chains.length() == 0);
        
        // Test edge case: apply_allowlist_updates with empty vectors
        managed_token_pool::apply_allowlist_updates(
            &mut pool_state,
            &owner_cap,
            vector[], // remove none
            vector[]  // add none
        );
        
        // Test adding multiple chains at once
        let chain1 = 1000;
        let chain2 = 2000;
        let chain3 = 3000;
        
        managed_token_pool::apply_chain_updates(
            &mut pool_state,
            &owner_cap,
            vector[],
            vector[chain1, chain2, chain3],
            vector[
                vector[b"pool1a", b"pool1b"],
                vector[b"pool2a"],
                vector[b"pool3a", b"pool3b", b"pool3c"]
            ],
            vector[b"token1", b"token2", b"token3"]
        );
        
        // Verify all chains were added
        let supported_chains = managed_token_pool::get_supported_chains(&pool_state);
        assert!(supported_chains.length() == 3);
        assert!(managed_token_pool::is_supported_chain(&pool_state, chain1));
        assert!(managed_token_pool::is_supported_chain(&pool_state, chain2));
        assert!(managed_token_pool::is_supported_chain(&pool_state, chain3));
        
        // Test remote pool queries
        let pools_chain1 = managed_token_pool::get_remote_pools(&pool_state, chain1);
        assert!(pools_chain1.length() == 2);
        assert!(managed_token_pool::is_remote_pool(&pool_state, chain1, b"pool1a"));
        assert!(managed_token_pool::is_remote_pool(&pool_state, chain1, b"pool1b"));
        assert!(!managed_token_pool::is_remote_pool(&pool_state, chain1, b"nonexistent"));
        
        let pools_chain3 = managed_token_pool::get_remote_pools(&pool_state, chain3);
        assert!(pools_chain3.length() == 3);
        
        // Test remote token queries
        let token1 = managed_token_pool::get_remote_token(&pool_state, chain1);
        let token2 = managed_token_pool::get_remote_token(&pool_state, chain2);
        let token3 = managed_token_pool::get_remote_token(&pool_state, chain3);
        assert!(token1 == b"token1");
        assert!(token2 == b"token2");
        assert!(token3 == b"token3");
        
        // Test removing some chains
        managed_token_pool::apply_chain_updates(
            &mut pool_state,
            &owner_cap,
            vector[chain2], // remove chain2
            vector[], // add none
            vector[], // no pools
            vector[]  // no tokens
        );
        
        // Verify chain2 was removed
        let supported_chains_after = managed_token_pool::get_supported_chains(&pool_state);
        assert!(supported_chains_after.length() == 2);
        assert!(!managed_token_pool::is_supported_chain(&pool_state, chain2));
        assert!(managed_token_pool::is_supported_chain(&pool_state, chain1));
        assert!(managed_token_pool::is_supported_chain(&pool_state, chain3));
        
        // Test single chain rate limiter with edge values
        managed_token_pool::set_chain_rate_limiter_config(
            &mut pool_state,
            &owner_cap,
            &clock,
            chain1,
            false, 0, 0, // disabled outbound with zero values
            true, 18446744073709551615u64, 1000000000u64 // enabled inbound with max values
        );
        
        test_scenario::return_shared(pool_state);
        transfer::public_transfer(owner_cap, @managed_token_pool);
        clock.destroy_for_testing();
    };

    cleanup_test(scenario, ccip_owner_cap, ccip_ref, coin_metadata);
}

#[test]
public fun test_initialize_with_managed_token_function() {
    let mut scenario = test_scenario::begin(@managed_token_pool);
    
    // Setup CCIP environment
    let (ccip_owner_cap, mut ccip_ref) = setup_ccip_environment(&mut scenario);

    // Create managed token first
    scenario.next_tx(@managed_token_pool);
    let coin_metadata = {
        let ctx = scenario.ctx();
        let (treasury_cap, coin_metadata) = coin::create_currency(
            MANAGED_TOKEN_POOL_TESTS {},
            Decimals,
            b"MTPT",
            b"ManagedTokenPoolTest",
            b"managed_token_pool_test",
            option::none(),
            ctx
        );

        managed_token::initialize(treasury_cap, ctx);
        coin_metadata
    };
    
    // Create mint cap for the token pool
    scenario.next_tx(@managed_token_pool);
    {
        let mut token_state = scenario.take_shared<TokenState<MANAGED_TOKEN_POOL_TESTS>>();
        let token_owner_cap = scenario.take_from_sender<TokenOwnerCap<MANAGED_TOKEN_POOL_TESTS>>();
        
        // Create mint cap for the pool
        managed_token::configure_new_minter(
            &mut token_state,
            &token_owner_cap,
            @managed_token_pool,
            1000000,
            true,
            scenario.ctx()
        );
        
        scenario.return_to_sender(token_owner_cap);
        test_scenario::return_shared(token_state);
    };

    // Test the new initialize_with_managed_token function
    scenario.next_tx(@managed_token_pool);
    {
        let mint_cap = scenario.take_from_sender<MintCap<MANAGED_TOKEN_POOL_TESTS>>();
        let token_state = scenario.take_shared<TokenState<MANAGED_TOKEN_POOL_TESTS>>();
        let token_owner_cap = scenario.take_from_sender<TokenOwnerCap<MANAGED_TOKEN_POOL_TESTS>>();
        
        // Use the new function that takes managed token state and owner cap directly
        managed_token_pool::initialize_with_managed_token(
            &mut ccip_ref,
            &token_state,
            &token_owner_cap,
            &coin_metadata,
            mint_cap,
            @managed_token_pool, // token pool administrator
            scenario.ctx()
        );
        
        scenario.return_to_sender(token_owner_cap);
        test_scenario::return_shared(token_state);
    };

    // Verify the pool was initialized correctly
    scenario.next_tx(@managed_token_pool);
    {
        let pool_state = scenario.take_shared<ManagedTokenPoolState<MANAGED_TOKEN_POOL_TESTS>>();
        let owner_cap = scenario.take_from_sender<OwnerCap>();
        
        // Test basic getters to ensure initialization worked
        assert!(managed_token_pool::get_token_decimals(&pool_state) == Decimals);
        let token_address = managed_token_pool::get_token(&pool_state);
        assert!(token_address != @0x0);
        
        // Verify owner is correct
        assert!(managed_token_pool::owner(&pool_state) == @managed_token_pool);
        
        // Test supported chains (should be empty initially)
        let supported_chains = managed_token_pool::get_supported_chains(&pool_state);
        assert!(supported_chains.length() == 0);
        
        // Test allowlist (should be disabled initially)
        assert!(!managed_token_pool::get_allowlist_enabled(&pool_state));
        let allowlist = managed_token_pool::get_allowlist(&pool_state);
        assert!(allowlist.length() == 0);
        
        scenario.return_to_sender(owner_cap);
        test_scenario::return_shared(pool_state);
    };

    // Verify the token pool is registered in token admin registry
    scenario.next_tx(@managed_token_pool);
    {
        // Calculate the actual package ID from TypeProof (same as initialization)
        let type_proof_type_name = type_name::get<managed_token_pool::TypeProof>();
        let type_proof_type_name_address = type_proof_type_name.get_address();
        let actual_package_id = address::from_ascii_bytes(&type_proof_type_name_address.into_bytes());
        
        let coin_metadata_address = object::id_to_address(&object::id(&coin_metadata));
        let pool_address = token_admin_registry::get_pool(&ccip_ref, coin_metadata_address);
        assert!(pool_address == actual_package_id); // Should match the dynamically calculated package id
        
        let token_config = token_admin_registry::get_token_config(&ccip_ref, coin_metadata_address);
        let (pool_package_id, pool_module, token_type, admin, pending_admin, type_proof, _lock_or_burn_params, _release_or_mint_params) = 
            token_admin_registry::get_token_config_data(token_config);
        
        assert!(pool_package_id == actual_package_id);
        assert!(pool_module == string::utf8(b"managed_token_pool"));
        assert!(token_type == type_name::get<MANAGED_TOKEN_POOL_TESTS>().into_string());
        assert!(admin == @managed_token_pool);
        assert!(pending_admin == @0x0);
        // type_proof should be the TypeProof type name - we just check it's not empty
        assert!(type_proof.length() > 0);
    };

    cleanup_test(scenario, ccip_owner_cap, ccip_ref, coin_metadata);
}

// Helper functions
fun setup_basic_pool(scenario: &mut test_scenario::Scenario): (CCIPOwnerCap, CCIPObjectRef, coin::CoinMetadata<MANAGED_TOKEN_POOL_TESTS>) {
    let (ccip_owner_cap, mut ccip_ref) = setup_ccip_environment(scenario);
    
    scenario.next_tx(@managed_token_pool);
    let coin_metadata = {
        let ctx = scenario.ctx();
        let (treasury_cap, coin_metadata) = coin::create_currency(
            MANAGED_TOKEN_POOL_TESTS {},
            Decimals,
            b"MTPT",
            b"ManagedTokenPoolTest",
            b"managed_token_pool_test",
            option::none(),
            ctx
        );

        managed_token::initialize(treasury_cap, ctx);
        coin_metadata
    };
    
    scenario.next_tx(@managed_token_pool);
    {
        let mut token_state = scenario.take_shared<TokenState<MANAGED_TOKEN_POOL_TESTS>>();
        let token_owner_cap = scenario.take_from_sender<TokenOwnerCap<MANAGED_TOKEN_POOL_TESTS>>();
        
        managed_token::configure_new_minter(
            &mut token_state,
            &token_owner_cap,
            @managed_token_pool,
            1000000,
            true,
            scenario.ctx()
        );
        
        managed_token::configure_new_minter(
            &mut token_state,
            &token_owner_cap,
            @0x456,
            1000000,
            false,
            scenario.ctx()
        );
        
        scenario.return_to_sender(token_owner_cap);
        test_scenario::return_shared(token_state);
    };

    scenario.next_tx(@managed_token_pool);
    {
        let mint_cap = scenario.take_from_sender<MintCap<MANAGED_TOKEN_POOL_TESTS>>();
        let token_state = scenario.take_shared<TokenState<MANAGED_TOKEN_POOL_TESTS>>();
        let token_owner_cap = scenario.take_from_sender<TokenOwnerCap<MANAGED_TOKEN_POOL_TESTS>>();
        
        managed_token_pool::initialize_with_managed_token(
            &mut ccip_ref,
            &token_state,
            &token_owner_cap,
            &coin_metadata,
            mint_cap,
            @managed_token_pool,
            scenario.ctx()
        );
        
        scenario.return_to_sender(token_owner_cap);
        test_scenario::return_shared(token_state);
    };
    
    (ccip_owner_cap, ccip_ref, coin_metadata)
}

fun cleanup_test(scenario: test_scenario::Scenario, ccip_owner_cap: CCIPOwnerCap, ccip_ref: CCIPObjectRef, coin_metadata: coin::CoinMetadata<MANAGED_TOKEN_POOL_TESTS>) {
    transfer::public_freeze_object(coin_metadata);
    transfer::public_transfer(ccip_owner_cap, @0x0);
    test_scenario::return_shared(ccip_ref);
    scenario.end();
} <|MERGE_RESOLUTION|>--- conflicted
+++ resolved
@@ -445,11 +445,7 @@
         let initial_coin_value = test_coin.value();
         assert!(initial_coin_value == 1000);
         
-<<<<<<< HEAD
-        let mut token_transfer_params = onramp_sh::create_token_transfer_params();
-=======
         let mut token_transfer_params = onramp_sh::create_token_transfer_params(@0x456); // Use the test user address as token receiver
->>>>>>> 7fb0a776
         
         // Actually call lock_or_burn function
         managed_token_pool::lock_or_burn<MANAGED_TOKEN_POOL_TESTS>(
