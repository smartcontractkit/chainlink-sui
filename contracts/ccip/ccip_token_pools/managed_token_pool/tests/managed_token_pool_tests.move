#[test_only]
module managed_token_pool::managed_token_pool_tests;

use std::type_name;

use std::string;
use sui::address;
use sui::clock;
use sui::coin;
use sui::test_scenario::{Self, Scenario};

use ccip::onramp_state_helper as onramp_sh;
use ccip::offramp_state_helper as offramp_sh;
use ccip::state_object::{Self, OwnerCap as CCIPOwnerCap, CCIPObjectRef};
use ccip::token_admin_registry;
use ccip::rmn_remote;

use managed_token::managed_token::{Self, TokenState, MintCap};
use managed_token::ownable::OwnerCap as TokenOwnerCap;
use managed_token_pool::managed_token_pool::{Self, ManagedTokenPoolState};
use ccip_token_pool::ownable::OwnerCap;

public struct MANAGED_TOKEN_POOL_TESTS has drop {}

const Decimals: u8 = 8;
const DefaultRemoteChain: u64 = 2000;
const DefaultRemotePool: vector<u8> = b"default_remote_pool";
const DefaultRemoteToken: vector<u8> = b"default_remote_token";


const CCIP_ADMIN: address = @0x400;

fun setup_ccip_environment(scenario: &mut Scenario): (CCIPOwnerCap, CCIPObjectRef) {
    scenario.next_tx(CCIP_ADMIN);
    let ctx = scenario.ctx();
    
    // Create CCIP state object
    state_object::test_init(ctx);

    // Advance to next transaction to retrieve the created objects
    scenario.next_tx(CCIP_ADMIN);

    // Retrieve the OwnerCap that was transferred to the sender
    let ccip_owner_cap = scenario.take_from_sender<CCIPOwnerCap>();

    // Retrieve the shared CCIPObjectRef
    let mut ccip_ref = scenario.take_shared<CCIPObjectRef>();

    // Initialize required CCIP modules
    rmn_remote::initialize(&mut ccip_ref, &ccip_owner_cap, 1000, scenario.ctx()); // local chain selector = 1000
    token_admin_registry::initialize(&mut ccip_ref, &ccip_owner_cap, scenario.ctx());
    onramp_sh::test_init(scenario.ctx());
    offramp_sh::test_init(scenario.ctx());

    (ccip_owner_cap, ccip_ref)
}

#[test]
public fun test_type_and_version() {
    let version = managed_token_pool::type_and_version();
    assert!(version == string::utf8(b"ManagedTokenPool 1.6.0"));
}

#[test]
public fun test_initialize_and_basic_functionality() {
    let mut scenario = test_scenario::begin(@managed_token_pool);
    
    // Setup CCIP environment
    let (ccip_owner_cap, mut ccip_ref) = setup_ccip_environment(&mut scenario);

    // Create managed token
    scenario.next_tx(@managed_token_pool);
    let coin_metadata = {
        let ctx = scenario.ctx();
        let (treasury_cap, coin_metadata) = coin::create_currency(
            MANAGED_TOKEN_POOL_TESTS {},
            Decimals,
            b"MTPT",
            b"ManagedTokenPoolTest",
            b"managed_token_pool_test",
            option::none(),
            ctx
        );

        managed_token::initialize(treasury_cap, ctx);
        coin_metadata
    };
    
    scenario.next_tx(@managed_token_pool);
    {
        let mut token_state = scenario.take_shared<TokenState<MANAGED_TOKEN_POOL_TESTS>>();
        let token_owner_cap = scenario.take_from_sender<TokenOwnerCap<MANAGED_TOKEN_POOL_TESTS>>();
        
        // Create mint cap for the pool
        managed_token::configure_new_minter(
            &mut token_state,
            &token_owner_cap,
            @managed_token_pool,
            1000000,
            true,
            scenario.ctx()
        );
        
        scenario.return_to_sender(token_owner_cap);
        test_scenario::return_shared(token_state);
    };

    scenario.next_tx(@managed_token_pool);
    {
        let mint_cap = scenario.take_from_sender<MintCap<MANAGED_TOKEN_POOL_TESTS>>();
        let token_state = scenario.take_shared<TokenState<MANAGED_TOKEN_POOL_TESTS>>();
        let token_owner_cap = scenario.take_from_sender<TokenOwnerCap<MANAGED_TOKEN_POOL_TESTS>>();
        
        managed_token_pool::initialize_with_managed_token(
            &mut ccip_ref,
            &token_state,
            &token_owner_cap,
            &coin_metadata,
            mint_cap,
            @managed_token_pool,
            scenario.ctx()
        );
        scenario.return_to_sender(token_owner_cap);
        test_scenario::return_shared(token_state);
    };

    scenario.next_tx(@managed_token_pool);
    {
        let pool_state = scenario.take_shared<ManagedTokenPoolState<MANAGED_TOKEN_POOL_TESTS>>();
        let owner_cap = scenario.take_from_sender<OwnerCap>();
        
        // Test basic getters
        assert!(managed_token_pool::get_token_decimals(&pool_state) == Decimals);
        let token_address = managed_token_pool::get_token(&pool_state);
        assert!(token_address != @0x0);
        
        // Test supported chains (should be empty initially)
        let supported_chains = managed_token_pool::get_supported_chains(&pool_state);
        assert!(supported_chains.length() == 0);
        
        scenario.return_to_sender(owner_cap);
        test_scenario::return_shared(pool_state);
    };

    transfer::public_freeze_object(coin_metadata);
    transfer::public_transfer(ccip_owner_cap, @0x0);
    test_scenario::return_shared(ccip_ref);
    scenario.end();
}

#[test]
public fun test_chain_configuration_management() {
    let mut scenario = test_scenario::begin(@managed_token_pool);
    let (ccip_owner_cap, ccip_ref, coin_metadata) = setup_basic_pool(&mut scenario);
    
    scenario.next_tx(@managed_token_pool);
    {
        let mut pool_state = scenario.take_shared<ManagedTokenPoolState<MANAGED_TOKEN_POOL_TESTS>>();
        let owner_cap = scenario.take_from_sender<OwnerCap>();
        
        // Test chain updates
        managed_token_pool::apply_chain_updates(
            &mut pool_state,
            &owner_cap,
            vector[],
            vector[DefaultRemoteChain],
            vector[vector[DefaultRemotePool]],
            vector[DefaultRemoteToken]
        );
        
        // Verify chain was added
        assert!(managed_token_pool::is_supported_chain(&pool_state, DefaultRemoteChain));
        let supported_chains = managed_token_pool::get_supported_chains(&pool_state);
        assert!(supported_chains.length() == 1);
        assert!(supported_chains[0] == DefaultRemoteChain);
        
        // Test remote pool management
        let new_remote_pool = b"new_remote_pool";
        managed_token_pool::add_remote_pool(
            &mut pool_state,
            &owner_cap,
            DefaultRemoteChain,
            new_remote_pool
        );
        
        assert!(managed_token_pool::is_remote_pool(&pool_state, DefaultRemoteChain, new_remote_pool));
        let remote_pools = managed_token_pool::get_remote_pools(&pool_state, DefaultRemoteChain);
        assert!(remote_pools.length() == 2);
        
        // Test remote pool removal
        managed_token_pool::remove_remote_pool(
            &mut pool_state,
            &owner_cap,
            DefaultRemoteChain,
            new_remote_pool
        );
        
        assert!(!managed_token_pool::is_remote_pool(&pool_state, DefaultRemoteChain, new_remote_pool));
        let remote_pools_after = managed_token_pool::get_remote_pools(&pool_state, DefaultRemoteChain);
        assert!(remote_pools_after.length() == 1);
        
        let remote_token = managed_token_pool::get_remote_token(&pool_state, DefaultRemoteChain);
        assert!(remote_token == DefaultRemoteToken);
        
        scenario.return_to_sender(owner_cap);
        test_scenario::return_shared(pool_state);
    };

    transfer::public_freeze_object(coin_metadata);
    transfer::public_transfer(ccip_owner_cap, @0x0);
    test_scenario::return_shared(ccip_ref);
    scenario.end();
}

#[test]
public fun test_allowlist_management() {
    let mut scenario = test_scenario::begin(@managed_token_pool);
    let (ccip_owner_cap, ccip_ref, coin_metadata) = setup_basic_pool(&mut scenario);

    scenario.next_tx(@managed_token_pool);
    {
        let pool_state = scenario.take_shared<ManagedTokenPoolState<MANAGED_TOKEN_POOL_TESTS>>();
        let owner_cap = scenario.take_from_sender<OwnerCap>();
        
        // Test initial allowlist state
        assert!(!managed_token_pool::get_allowlist_enabled(&pool_state));
        let initial_allowlist = managed_token_pool::get_allowlist(&pool_state);
        assert!(initial_allowlist.length() == 0);

        // Enable allowlist first (this is required before adding addresses)
        // Note: We need to use the token_pool module directly since managed_token_pool doesn't expose set_allowlist_enabled
        // For this test, we'll just test the getter functions since enabling requires direct token_pool access
        
        scenario.return_to_sender(owner_cap);
        test_scenario::return_shared(pool_state);
    };

    cleanup_test(scenario, ccip_owner_cap, ccip_ref, coin_metadata);
}

#[test]
public fun test_rate_limiter_configuration() {
    let mut scenario = test_scenario::begin(@managed_token_pool);
    let (ccip_owner_cap, ccip_ref, coin_metadata) = setup_basic_pool(&mut scenario);

    scenario.next_tx(@managed_token_pool);
    {
        let mut pool_state = scenario.take_shared<ManagedTokenPoolState<MANAGED_TOKEN_POOL_TESTS>>();
        let owner_cap = scenario.take_from_sender<OwnerCap>();
        let mut ctx = sui::tx_context::dummy();
        let clock = clock::create_for_testing(&mut ctx);
        
        // Add chain first
        managed_token_pool::apply_chain_updates(
            &mut pool_state,
            &owner_cap,
            vector[],
            vector[DefaultRemoteChain],
            vector[vector[DefaultRemotePool]],
            vector[DefaultRemoteToken]
        );
        
        // Test single chain rate limiter config
        managed_token_pool::set_chain_rate_limiter_config(
            &mut pool_state,
            &owner_cap,
            &clock,
            DefaultRemoteChain,
            true, 1000, 100,
            true, 2000, 200
        );
        
        // Test multiple chains rate limiter config
        let chain2 = 3000;
        let chain3 = 4000;
        
        managed_token_pool::apply_chain_updates(
            &mut pool_state,
            &owner_cap,
            vector[],
            vector[chain2, chain3],
            vector[vector[b"pool2"], vector[b"pool3"]],
            vector[b"token2", b"token3"]
        );
        
        managed_token_pool::set_chain_rate_limiter_configs(
            &mut pool_state,
            &owner_cap,
            &clock,
            vector[chain2, chain3],
            vector[true, false],
            vector[1500, 2500],
            vector[150, 250],
            vector[false, true],
            vector[3000, 4000],
            vector[300, 400]
        );
        
        test_scenario::return_shared(pool_state);
        transfer::public_transfer(owner_cap, @managed_token_pool);
        clock.destroy_for_testing();
    };

    cleanup_test(scenario, ccip_owner_cap, ccip_ref, coin_metadata);
}

#[test]
public fun test_lock_or_burn_functionality() {
    let mut scenario = test_scenario::begin(@managed_token_pool);
    
    // Setup CCIP environment
    let (ccip_owner_cap, mut ccip_ref) = setup_ccip_environment(&mut scenario);
    
    // Create managed token and pool
    scenario.next_tx(@managed_token_pool);
    onramp_sh::test_init(scenario.ctx()); // Initialize onramp state helper
    let coin_metadata = {
        let ctx = scenario.ctx();
        let (treasury_cap, coin_metadata) = coin::create_currency(
            MANAGED_TOKEN_POOL_TESTS {},
            Decimals,
            b"MTPT",
            b"ManagedTokenPoolTest",
            b"managed_token_pool_test",
            option::none(),
            ctx
        );

        managed_token::initialize(treasury_cap, ctx);
        coin_metadata
    };
    
    scenario.next_tx(@managed_token_pool);
    {
        let mut token_state = scenario.take_shared<TokenState<MANAGED_TOKEN_POOL_TESTS>>();
        let token_owner_cap = scenario.take_from_sender<TokenOwnerCap<MANAGED_TOKEN_POOL_TESTS>>();
        
        // Create mint caps for the pool and test user
        managed_token::configure_new_minter(
            &mut token_state,
            &token_owner_cap,
            @managed_token_pool,
            1000000,
            true,
            scenario.ctx()
        );
        
        managed_token::configure_new_minter(
            &mut token_state,
            &token_owner_cap,
            @0x456,
            1000000,
            false,
            scenario.ctx()
        );
        
        scenario.return_to_sender(token_owner_cap);
        test_scenario::return_shared(token_state);
    };

    scenario.next_tx(@managed_token_pool);
    {
        let mint_cap = scenario.take_from_sender<MintCap<MANAGED_TOKEN_POOL_TESTS>>();
        let token_state = scenario.take_shared<TokenState<MANAGED_TOKEN_POOL_TESTS>>();
        let token_owner_cap = scenario.take_from_sender<TokenOwnerCap<MANAGED_TOKEN_POOL_TESTS>>();
        
        managed_token_pool::initialize_with_managed_token(
            &mut ccip_ref,
            &token_state,
            &token_owner_cap,
            &coin_metadata,
            mint_cap,
            @managed_token_pool,
            scenario.ctx()
        );
        
        scenario.return_to_sender(token_owner_cap);
        test_scenario::return_shared(token_state);
    };

    transfer::public_transfer(ccip_owner_cap, @0x0);
    transfer::public_share_object(ccip_ref);

    // Set up chain and rate limiting
    scenario.next_tx(@managed_token_pool);
    {
        let mut pool_state = scenario.take_shared<ManagedTokenPoolState<MANAGED_TOKEN_POOL_TESTS>>();
        let owner_cap = scenario.take_from_sender<OwnerCap>();
        let ccip_ref = scenario.take_shared<CCIPObjectRef>();
        let source_transfer_cap = scenario.take_from_sender<onramp_sh::SourceTransferCap>();
        let mut ctx = sui::tx_context::dummy();
        let mut clock = clock::create_for_testing(&mut ctx);
        
        managed_token_pool::apply_chain_updates(
            &mut pool_state,
            &owner_cap,
            vector[],
            vector[DefaultRemoteChain],
            vector[vector[DefaultRemotePool]],
            vector[DefaultRemoteToken]
        );
        
        managed_token_pool::set_chain_rate_limiter_config(
            &mut pool_state,
            &owner_cap,
            &clock,
            DefaultRemoteChain,
            true, 10000, 1000,
            true, 10000, 1000
        );
        
        clock.increment_for_testing(1000000);
        
        // Clean up objects
        clock.destroy_for_testing();
        transfer::public_transfer(source_transfer_cap, @managed_token_pool);
        transfer::public_transfer(owner_cap, @managed_token_pool);
        test_scenario::return_shared(pool_state);
        test_scenario::return_shared(ccip_ref);
    };

    // Test lock_or_burn - use the address that has the mint cap
    scenario.next_tx(@0x456);
    {
        let mut pool_state = scenario.take_shared<ManagedTokenPoolState<MANAGED_TOKEN_POOL_TESTS>>();
        let mut token_state = scenario.take_shared<TokenState<MANAGED_TOKEN_POOL_TESTS>>();
        let user_mint_cap = scenario.take_from_sender<MintCap<MANAGED_TOKEN_POOL_TESTS>>();
        let ccip_ref = scenario.take_shared<CCIPObjectRef>();
        let mut ctx = sui::tx_context::dummy();
        let mut clock = clock::create_for_testing(&mut ctx);
        let deny_list = sui::deny_list::new_for_testing(&mut ctx);
        clock.increment_for_testing(1000000000);
        
        // Mint tokens for burning
        let test_coin = managed_token::mint(
            &mut token_state,
            &user_mint_cap,
            &deny_list,
            1000,
            @0x456,
            &mut ctx
        );
        
        let initial_coin_value = test_coin.value();
        assert!(initial_coin_value == 1000);
        
        let mut token_transfer_params = vector[];
        
        // Actually call lock_or_burn function
        let token_transfer_param = managed_token_pool::lock_or_burn<MANAGED_TOKEN_POOL_TESTS>(
            &ccip_ref,        // ref parameter
            test_coin,        // c parameter (coin)
            DefaultRemoteChain, // remote_chain_selector parameter
            &clock,           // clock parameter
            &deny_list,       // deny_list parameter
            &mut token_state, // token_state parameter
            &mut pool_state,  // state parameter
            &mut ctx          // context parameter
        );
        token_transfer_params.push_back(token_transfer_param);
        
        // Clean up token params
        let source_transfer_cap = scenario.take_from_address<onramp_sh::SourceTransferCap>(@managed_token_pool);
        
        // Verify transfer data
        let (chain_selector, _source_pool_package_id, amount, _source_token_address, dest_token_address, extra_data) = 
            onramp_sh::get_source_token_transfer_data(&token_transfer_params, 0);
        assert!(chain_selector == DefaultRemoteChain);
        assert!(amount == initial_coin_value);
        // Note: source_pool should be the token address (coin metadata address), not the package address
        // This is different from the burn mint token pool due to different implementation
        assert!(dest_token_address == DefaultRemoteToken);
        assert!(extra_data.length() > 0); // Should contain encoded decimals
        
        onramp_sh::deconstruct_token_params(&source_transfer_cap, token_transfer_params);
        
        clock.destroy_for_testing();
        transfer::public_transfer(source_transfer_cap, @managed_token_pool);
        transfer::public_transfer(user_mint_cap, @0x456);
        test_scenario::return_shared(pool_state);
        test_scenario::return_shared(token_state);
        test_scenario::return_shared(ccip_ref);
        sui::test_utils::destroy(deny_list);
    };

    transfer::public_freeze_object(coin_metadata);
    scenario.end();
}

#[test]
public fun test_release_or_mint_functionality() {
    let mut scenario = test_scenario::begin(@managed_token_pool);
    
    // Setup CCIP environment
    let (ccip_owner_cap, mut ccip_ref) = setup_ccip_environment(&mut scenario);
    
    // Create managed token and pool
    scenario.next_tx(@managed_token_pool);
    offramp_sh::test_init(scenario.ctx()); // Initialize offramp state helper
    let coin_metadata = {
        let ctx = scenario.ctx();
        let (treasury_cap, coin_metadata) = coin::create_currency(
            MANAGED_TOKEN_POOL_TESTS {},
            Decimals,
            b"MTPT",
            b"ManagedTokenPoolTest",
            b"managed_token_pool_test",
            option::none(),
            ctx
        );

        managed_token::initialize(treasury_cap, ctx);
        coin_metadata
    };
    
    scenario.next_tx(@managed_token_pool);
    {
        let mut token_state = scenario.take_shared<TokenState<MANAGED_TOKEN_POOL_TESTS>>();
        let token_owner_cap = scenario.take_from_sender<TokenOwnerCap<MANAGED_TOKEN_POOL_TESTS>>();
        
        // Create mint cap for the pool
        managed_token::configure_new_minter(
            &mut token_state,
            &token_owner_cap,
            @managed_token_pool,
            1000000,
            true,
            scenario.ctx()
        );
        
        scenario.return_to_sender(token_owner_cap);
        test_scenario::return_shared(token_state);
    };

    scenario.next_tx(@managed_token_pool);
    let coin_metadata_address = {
        let mint_cap = scenario.take_from_sender<MintCap<MANAGED_TOKEN_POOL_TESTS>>();
        let token_state = scenario.take_shared<TokenState<MANAGED_TOKEN_POOL_TESTS>>();
        let token_owner_cap = scenario.take_from_sender<TokenOwnerCap<MANAGED_TOKEN_POOL_TESTS>>();
        
        let coin_metadata_address = object::id_to_address(&object::id(&coin_metadata));
        
        managed_token_pool::initialize_with_managed_token(
            &mut ccip_ref,
            &token_state,
            &token_owner_cap,
            &coin_metadata,
            mint_cap,
            @managed_token_pool,
            scenario.ctx()
        );
        
        scenario.return_to_sender(token_owner_cap);
        test_scenario::return_shared(token_state);
        coin_metadata_address
    };

    transfer::public_transfer(ccip_owner_cap, @0x0);
    transfer::public_share_object(ccip_ref);

    // Set up chain and rate limiting
    scenario.next_tx(@managed_token_pool);
    {
        let mut pool_state = scenario.take_shared<ManagedTokenPoolState<MANAGED_TOKEN_POOL_TESTS>>();
        let owner_cap = scenario.take_from_sender<OwnerCap>();
        let ccip_ref = scenario.take_shared<CCIPObjectRef>();
        let dest_transfer_cap = scenario.take_from_sender<offramp_sh::DestTransferCap>();
        let mut ctx = sui::tx_context::dummy();
        let mut clock = clock::create_for_testing(&mut ctx);
        
        managed_token_pool::apply_chain_updates(
            &mut pool_state,
            &owner_cap,
            vector[],
            vector[DefaultRemoteChain],
            vector[vector[DefaultRemotePool]],
            vector[DefaultRemoteToken]
        );
        
        managed_token_pool::set_chain_rate_limiter_config(
            &mut pool_state,
            &owner_cap,
            &clock,
            DefaultRemoteChain,
            true, 10000, 1000,
            true, 10000, 1000
        );
        
        clock.increment_for_testing(1000000);
        
        // Clean up objects
        clock.destroy_for_testing();
        transfer::public_transfer(dest_transfer_cap, @managed_token_pool);
        transfer::public_transfer(owner_cap, @managed_token_pool);
        test_scenario::return_shared(pool_state);
        test_scenario::return_shared(ccip_ref);
    };

    // Test release_or_mint
    scenario.next_tx(@managed_token_pool);
    {
        let mut pool_state = scenario.take_shared<ManagedTokenPoolState<MANAGED_TOKEN_POOL_TESTS>>();
        let mut token_state = scenario.take_shared<TokenState<MANAGED_TOKEN_POOL_TESTS>>();
        let ccip_ref = scenario.take_shared<CCIPObjectRef>();
        let dest_transfer_cap = scenario.take_from_address<offramp_sh::DestTransferCap>(@managed_token_pool);
        let mut ctx = sui::tx_context::dummy();
        let mut clock = clock::create_for_testing(&mut ctx);
        let deny_list = sui::deny_list::new_for_testing(&mut ctx);
        clock.increment_for_testing(1000000000);
        
        // Create receiver params for release_or_mint
        let mut receiver_params = offramp_sh::create_receiver_params(&dest_transfer_cap, DefaultRemoteChain);
        
        // Add token transfer to receiver params
        let receiver_address = @0x789;
        let source_amount = 5000;
        let source_pool_data = x"0000000000000000000000000000000000000000000000000000000000000008"; // 8 decimals encoded
        let offchain_data = vector[];
        
        offramp_sh::add_dest_token_transfer(
            &dest_transfer_cap,
            &mut receiver_params,
            receiver_address,
            source_amount,
            coin_metadata_address,
            @managed_token_pool, // Package address, not token address
            DefaultRemotePool,
            source_pool_data,
            offchain_data
        );
        
        // Actually call release_or_mint function
        let updated_receiver_params = managed_token_pool::release_or_mint(
            &ccip_ref,
            receiver_params,
            0, // index of the token transfer
            &clock,
            &deny_list,
            &mut token_state,
            &mut pool_state,
            &mut ctx
        );
        
        // Verify the operation completed successfully
        let source_chain = offramp_sh::get_source_chain_selector(&updated_receiver_params);
        assert!(source_chain == DefaultRemoteChain);
        
        // Clean up receiver params
        offramp_sh::deconstruct_receiver_params(&dest_transfer_cap, updated_receiver_params);
        
        clock.destroy_for_testing();
        transfer::public_transfer(dest_transfer_cap, @managed_token_pool);
        test_scenario::return_shared(pool_state);
        test_scenario::return_shared(token_state);
        test_scenario::return_shared(ccip_ref);
        sui::test_utils::destroy(deny_list);
    };

    // Verify the minted coin was transferred to the receiver
    scenario.next_tx(@0x789);
    {
        let minted_coin = scenario.take_from_sender<coin::Coin<MANAGED_TOKEN_POOL_TESTS>>();
        
        // Verify the minted amount (should be same as source amount due to same decimals)
        let minted_amount = minted_coin.value();
        assert!(minted_amount == 5000);
        
        // Transfer the coin back to clean up
        transfer::public_transfer(minted_coin, @managed_token_pool);
    };

    transfer::public_freeze_object(coin_metadata);
    scenario.end();
}

#[test]
public fun test_initialize_by_ccip_admin() {
    let mut scenario = test_scenario::begin(@managed_token_pool);
    
    // Setup CCIP environment
    let (ccip_owner_cap, mut ccip_ref) = setup_ccip_environment(&mut scenario);

    // Create managed token
    scenario.next_tx(@managed_token_pool);
    let coin_metadata = {
        let ctx = scenario.ctx();
        let (treasury_cap, coin_metadata) = coin::create_currency(
            MANAGED_TOKEN_POOL_TESTS {},
            Decimals,
            b"MTPT",
            b"ManagedTokenPoolTest",
            b"managed_token_pool_test",
            option::none(),
            ctx
        );

        managed_token::initialize(treasury_cap, ctx);
        coin_metadata
    };
    
    let managed_token_state_address;
    scenario.next_tx(@managed_token_pool);
    {
        let mut token_state = scenario.take_shared<TokenState<MANAGED_TOKEN_POOL_TESTS>>();
        let token_owner_cap = scenario.take_from_sender<TokenOwnerCap<MANAGED_TOKEN_POOL_TESTS>>();
        
        // Create mint cap for the pool
        managed_token::configure_new_minter(
            &mut token_state,
            &token_owner_cap,
            @managed_token_pool,
            1000000,
            true,
            scenario.ctx()
        );
        
        managed_token_state_address = object::id_to_address(&object::id(&token_state));
        scenario.return_to_sender(token_owner_cap);
        test_scenario::return_shared(token_state);
    };

    // Get the mint cap first, then switch to CCIP admin
    scenario.next_tx(@managed_token_pool);
    let mint_cap = scenario.take_from_sender<MintCap<MANAGED_TOKEN_POOL_TESTS>>();
    
    // Switch to CCIP admin to call initialize_by_ccip_admin
    scenario.next_tx(CCIP_ADMIN);
    {
        // Test initialize_by_ccip_admin function (doesn't require treasury cap)
        managed_token_pool::initialize_by_ccip_admin(
            &mut ccip_ref,
            &ccip_owner_cap,
            &coin_metadata,
            mint_cap,
            managed_token_state_address,
            @0x123, // token_pool_administrator
            scenario.ctx()
        );
    };

    // The OwnerCap gets sent to the sender (CCIP admin) by initialize_internal, not the token_pool_administrator
    scenario.next_tx(CCIP_ADMIN);
    {
        let pool_state = scenario.take_shared<ManagedTokenPoolState<MANAGED_TOKEN_POOL_TESTS>>();
        let owner_cap = scenario.take_from_sender<OwnerCap>();
        
        // Test that initialization worked correctly
        assert!(managed_token_pool::get_token_decimals(&pool_state) == Decimals);
        let token_address = managed_token_pool::get_token(&pool_state);
        assert!(token_address != @0x0);
        
        scenario.return_to_sender(owner_cap);
        test_scenario::return_shared(pool_state);
    };

    transfer::public_freeze_object(coin_metadata);
    transfer::public_transfer(ccip_owner_cap, @0x0);
    test_scenario::return_shared(ccip_ref);
    scenario.end();
}

#[test]
#[expected_failure(abort_code = managed_token_pool::EInvalidOwnerCap)]
public fun test_invalid_owner_cap_error() {
    let mut scenario = test_scenario::begin(@managed_token_pool);
    
    // Create first pool
    let (ccip_owner_cap, ccip_ref, coin_metadata) = setup_basic_pool(&mut scenario);
    
    // Create a second, independent pool setup to get a different owner cap
    scenario.next_tx(@0x999);
    let ctx = scenario.ctx();
    state_object::test_init(ctx);
    
    scenario.next_tx(@0x999);
    let ccip_owner_cap2 = scenario.take_from_sender<CCIPOwnerCap>();
    let mut ccip_ref2 = scenario.take_shared<CCIPObjectRef>();
    token_admin_registry::initialize(&mut ccip_ref2, &ccip_owner_cap2, scenario.ctx());
    rmn_remote::initialize(&mut ccip_ref2, &ccip_owner_cap2, 1000, scenario.ctx());
    
    let (treasury_cap2, coin_metadata2) = coin::create_currency(
        MANAGED_TOKEN_POOL_TESTS {},
        Decimals,
        b"MTPT2",
        b"ManagedTokenPoolTest2",
        b"managed_token_pool_test2",
        option::none(),
        scenario.ctx()
    );
    managed_token::initialize(treasury_cap2, scenario.ctx());
    
    scenario.next_tx(@0x999);
    {
        let mut token_state2 = scenario.take_shared<TokenState<MANAGED_TOKEN_POOL_TESTS>>();
        let token_owner_cap2 = scenario.take_from_sender<TokenOwnerCap<MANAGED_TOKEN_POOL_TESTS>>();
        
        managed_token::configure_new_minter(
            &mut token_state2,
            &token_owner_cap2,
            @0x999,
            1000000,
            true,
            scenario.ctx()
        );
        
        scenario.return_to_sender(token_owner_cap2);
        test_scenario::return_shared(token_state2);
    };
    
    scenario.next_tx(@0x999);
    {
        let mint_cap2 = scenario.take_from_sender<MintCap<MANAGED_TOKEN_POOL_TESTS>>();
        let token_state2 = scenario.take_shared<TokenState<MANAGED_TOKEN_POOL_TESTS>>();
        let token_owner_cap2 = scenario.take_from_sender<TokenOwnerCap<MANAGED_TOKEN_POOL_TESTS>>();
        
        managed_token_pool::initialize_with_managed_token(
            &mut ccip_ref2,
            &token_state2,
            &token_owner_cap2,
            &coin_metadata2,
            mint_cap2,
            @0x999,
            scenario.ctx()
        );
        
        scenario.return_to_sender(token_owner_cap2);
        test_scenario::return_shared(token_state2);
    };
    
    // Now test with mismatched owner caps
    scenario.next_tx(@managed_token_pool);
    let mut pool_state1 = scenario.take_shared<ManagedTokenPoolState<MANAGED_TOKEN_POOL_TESTS>>();
    let correct_owner_cap = scenario.take_from_sender<OwnerCap>();
    
    scenario.next_tx(@0x999);
    let wrong_owner_cap = scenario.take_from_sender<OwnerCap>();
    
    // First add the chain using the correct owner cap so the chain exists
    managed_token_pool::apply_chain_updates(
        &mut pool_state1,
        &correct_owner_cap,
        vector[], // remove none
        vector[DefaultRemoteChain], // add chain
        vector[vector[DefaultRemotePool]], // with pool
        vector[DefaultRemoteToken] // and token
    );
    
    // Now try to add a remote pool using wrong owner cap - should fail with EInvalidOwnerCap
    managed_token_pool::add_remote_pool(
        &mut pool_state1,
        &wrong_owner_cap, // Wrong owner cap from different pool
        DefaultRemoteChain,
        b"another_pool"
    );
    
    // This should not be reached due to expected failure
    transfer::public_transfer(correct_owner_cap, @managed_token_pool);
    transfer::public_transfer(wrong_owner_cap, @0x999);
    test_scenario::return_shared(pool_state1);

    // Cleanup (should not be reached)
    transfer::public_freeze_object(coin_metadata);
    transfer::public_freeze_object(coin_metadata2);
    transfer::public_transfer(ccip_owner_cap, @0x0);
    transfer::public_transfer(ccip_owner_cap2, @0x0);
    test_scenario::return_shared(ccip_ref);
    test_scenario::return_shared(ccip_ref2);
    scenario.end();
}

#[test]
#[expected_failure(abort_code = managed_token_pool::EInvalidArguments)]
public fun test_invalid_arguments_error() {
    let mut scenario = test_scenario::begin(@managed_token_pool);
    let (ccip_owner_cap, ccip_ref, coin_metadata) = setup_basic_pool(&mut scenario);

    scenario.next_tx(@managed_token_pool);
    {
        let mut pool_state = scenario.take_shared<ManagedTokenPoolState<MANAGED_TOKEN_POOL_TESTS>>();
        let owner_cap = scenario.take_from_sender<OwnerCap>();
        let mut ctx = sui::tx_context::dummy();
        let clock = clock::create_for_testing(&mut ctx);
        
        // Test set_chain_rate_limiter_configs with mismatched vector lengths
        // This should fail with EInvalidArguments
        managed_token_pool::set_chain_rate_limiter_configs(
            &mut pool_state,
            &owner_cap,
            &clock,
            vector[DefaultRemoteChain, 3000], // 2 chains
            vector[true], // 1 outbound enabled (mismatch!)
            vector[1000, 2000], // 2 capacities
            vector[100, 200], // 2 rates
            vector[true, false], // 2 inbound enabled
            vector[1500, 2500], // 2 capacities
            vector[150, 250] // 2 rates
        );
        
        // This should not be reached due to expected failure
        test_scenario::return_shared(pool_state);
        transfer::public_transfer(owner_cap, @managed_token_pool);
        clock.destroy_for_testing();
    };

    cleanup_test(scenario, ccip_owner_cap, ccip_ref, coin_metadata);
}

#[test]
public fun test_edge_cases_and_comprehensive_coverage() {
    let mut scenario = test_scenario::begin(@managed_token_pool);
    let (ccip_owner_cap, ccip_ref, coin_metadata) = setup_basic_pool(&mut scenario);

    scenario.next_tx(@managed_token_pool);
    {
        let mut pool_state = scenario.take_shared<ManagedTokenPoolState<MANAGED_TOKEN_POOL_TESTS>>();
        let owner_cap = scenario.take_from_sender<OwnerCap>();
        let mut ctx = sui::tx_context::dummy();
        let clock = clock::create_for_testing(&mut ctx);
        
        // Test edge case: empty chain updates (should work)
        managed_token_pool::apply_chain_updates(
            &mut pool_state,
            &owner_cap,
            vector[], // remove none
            vector[], // add none
            vector[], // no pools
            vector[]  // no tokens
        );
        
        // Verify no chains were added
        let supported_chains = managed_token_pool::get_supported_chains(&pool_state);
        assert!(supported_chains.length() == 0);
        
        // Test edge case: apply_allowlist_updates with empty vectors
        managed_token_pool::apply_allowlist_updates(
            &mut pool_state,
            &owner_cap,
            vector[], // remove none
            vector[]  // add none
        );
        
        // Test adding multiple chains at once
        let chain1 = 1000;
        let chain2 = 2000;
        let chain3 = 3000;
        
        managed_token_pool::apply_chain_updates(
            &mut pool_state,
            &owner_cap,
            vector[],
            vector[chain1, chain2, chain3],
            vector[
                vector[b"pool1a", b"pool1b"],
                vector[b"pool2a"],
                vector[b"pool3a", b"pool3b", b"pool3c"]
            ],
            vector[b"token1", b"token2", b"token3"]
        );
        
        // Verify all chains were added
        let supported_chains = managed_token_pool::get_supported_chains(&pool_state);
        assert!(supported_chains.length() == 3);
        assert!(managed_token_pool::is_supported_chain(&pool_state, chain1));
        assert!(managed_token_pool::is_supported_chain(&pool_state, chain2));
        assert!(managed_token_pool::is_supported_chain(&pool_state, chain3));
        
        // Test remote pool queries
        let pools_chain1 = managed_token_pool::get_remote_pools(&pool_state, chain1);
        assert!(pools_chain1.length() == 2);
        assert!(managed_token_pool::is_remote_pool(&pool_state, chain1, b"pool1a"));
        assert!(managed_token_pool::is_remote_pool(&pool_state, chain1, b"pool1b"));
        assert!(!managed_token_pool::is_remote_pool(&pool_state, chain1, b"nonexistent"));
        
        let pools_chain3 = managed_token_pool::get_remote_pools(&pool_state, chain3);
        assert!(pools_chain3.length() == 3);
        
        // Test remote token queries
        let token1 = managed_token_pool::get_remote_token(&pool_state, chain1);
        let token2 = managed_token_pool::get_remote_token(&pool_state, chain2);
        let token3 = managed_token_pool::get_remote_token(&pool_state, chain3);
        assert!(token1 == b"token1");
        assert!(token2 == b"token2");
        assert!(token3 == b"token3");
        
        // Test removing some chains
        managed_token_pool::apply_chain_updates(
            &mut pool_state,
            &owner_cap,
            vector[chain2], // remove chain2
            vector[], // add none
            vector[], // no pools
            vector[]  // no tokens
        );
        
        // Verify chain2 was removed
        let supported_chains_after = managed_token_pool::get_supported_chains(&pool_state);
        assert!(supported_chains_after.length() == 2);
        assert!(!managed_token_pool::is_supported_chain(&pool_state, chain2));
        assert!(managed_token_pool::is_supported_chain(&pool_state, chain1));
        assert!(managed_token_pool::is_supported_chain(&pool_state, chain3));
        
        // Test single chain rate limiter with edge values
        managed_token_pool::set_chain_rate_limiter_config(
            &mut pool_state,
            &owner_cap,
            &clock,
            chain1,
            false, 0, 0, // disabled outbound with zero values
            true, 18446744073709551615u64, 1000000000u64 // enabled inbound with max values
        );
        
        test_scenario::return_shared(pool_state);
        transfer::public_transfer(owner_cap, @managed_token_pool);
        clock.destroy_for_testing();
    };

    cleanup_test(scenario, ccip_owner_cap, ccip_ref, coin_metadata);
}

#[test]
public fun test_initialize_with_managed_token_function() {
    let mut scenario = test_scenario::begin(@managed_token_pool);
    
    // Setup CCIP environment
    let (ccip_owner_cap, mut ccip_ref) = setup_ccip_environment(&mut scenario);

    // Create managed token first
    scenario.next_tx(@managed_token_pool);
    let coin_metadata = {
        let ctx = scenario.ctx();
        let (treasury_cap, coin_metadata) = coin::create_currency(
            MANAGED_TOKEN_POOL_TESTS {},
            Decimals,
            b"MTPT",
            b"ManagedTokenPoolTest",
            b"managed_token_pool_test",
            option::none(),
            ctx
        );

        managed_token::initialize(treasury_cap, ctx);
        coin_metadata
    };
    
    // Create mint cap for the token pool
    scenario.next_tx(@managed_token_pool);
    {
        let mut token_state = scenario.take_shared<TokenState<MANAGED_TOKEN_POOL_TESTS>>();
        let token_owner_cap = scenario.take_from_sender<TokenOwnerCap<MANAGED_TOKEN_POOL_TESTS>>();
        
        // Create mint cap for the pool
        managed_token::configure_new_minter(
            &mut token_state,
            &token_owner_cap,
            @managed_token_pool,
            1000000,
            true,
            scenario.ctx()
        );
        
        scenario.return_to_sender(token_owner_cap);
        test_scenario::return_shared(token_state);
    };

    // Test the new initialize_with_managed_token function
    scenario.next_tx(@managed_token_pool);
    {
        let mint_cap = scenario.take_from_sender<MintCap<MANAGED_TOKEN_POOL_TESTS>>();
        let token_state = scenario.take_shared<TokenState<MANAGED_TOKEN_POOL_TESTS>>();
        let token_owner_cap = scenario.take_from_sender<TokenOwnerCap<MANAGED_TOKEN_POOL_TESTS>>();
        
        // Use the new function that takes managed token state and owner cap directly
        managed_token_pool::initialize_with_managed_token(
            &mut ccip_ref,
            &token_state,
            &token_owner_cap,
            &coin_metadata,
            mint_cap,
            @managed_token_pool, // token pool administrator
            scenario.ctx()
        );
        
        scenario.return_to_sender(token_owner_cap);
        test_scenario::return_shared(token_state);
    };

    // Verify the pool was initialized correctly
    scenario.next_tx(@managed_token_pool);
    {
        let pool_state = scenario.take_shared<ManagedTokenPoolState<MANAGED_TOKEN_POOL_TESTS>>();
        let owner_cap = scenario.take_from_sender<OwnerCap>();
        
        // Test basic getters to ensure initialization worked
        assert!(managed_token_pool::get_token_decimals(&pool_state) == Decimals);
        let token_address = managed_token_pool::get_token(&pool_state);
        assert!(token_address != @0x0);
        
        // Verify owner is correct
        assert!(managed_token_pool::owner(&pool_state) == @managed_token_pool);
        
        // Test supported chains (should be empty initially)
        let supported_chains = managed_token_pool::get_supported_chains(&pool_state);
        assert!(supported_chains.length() == 0);
        
        // Test allowlist (should be disabled initially)
        assert!(!managed_token_pool::get_allowlist_enabled(&pool_state));
        let allowlist = managed_token_pool::get_allowlist(&pool_state);
        assert!(allowlist.length() == 0);
        
        scenario.return_to_sender(owner_cap);
        test_scenario::return_shared(pool_state);
    };

    // Verify the token pool is registered in token admin registry
    scenario.next_tx(@managed_token_pool);
    {
        // Calculate the actual package ID from TypeProof (same as initialization)
        let type_proof_type_name = type_name::get<managed_token_pool::TypeProof>();
        let type_proof_type_name_address = type_proof_type_name.get_address();
        let actual_package_id = address::from_ascii_bytes(&type_proof_type_name_address.into_bytes());
        
        let coin_metadata_address = object::id_to_address(&object::id(&coin_metadata));
        let pool_address = token_admin_registry::get_pool(&ccip_ref, coin_metadata_address);
<<<<<<< HEAD
        assert!(pool_address == @0x1000); // Should match the package id we passed

=======
        assert!(pool_address == actual_package_id); // Should match the dynamically calculated package id
        
>>>>>>> 5fdc61f3
        let token_config = token_admin_registry::get_token_config(&ccip_ref, coin_metadata_address);
        let (pool_package_id, pool_module, token_type, admin, pending_admin, type_proof, _, _) = 
            token_admin_registry::get_token_config_data(token_config);
        
        assert!(pool_package_id == actual_package_id);
        assert!(pool_module == string::utf8(b"managed_token_pool"));
        assert!(token_type == type_name::get<MANAGED_TOKEN_POOL_TESTS>().into_string());
        assert!(admin == @managed_token_pool);
        assert!(pending_admin == @0x0);
        // type_proof should be the TypeProof type name - we just check it's not empty
        assert!(type_proof.length() > 0);
    };

    cleanup_test(scenario, ccip_owner_cap, ccip_ref, coin_metadata);
}

// Helper functions
fun setup_basic_pool(scenario: &mut test_scenario::Scenario): (CCIPOwnerCap, CCIPObjectRef, coin::CoinMetadata<MANAGED_TOKEN_POOL_TESTS>) {
    let (ccip_owner_cap, mut ccip_ref) = setup_ccip_environment(scenario);
    
    scenario.next_tx(@managed_token_pool);
    let coin_metadata = {
        let ctx = scenario.ctx();
        let (treasury_cap, coin_metadata) = coin::create_currency(
            MANAGED_TOKEN_POOL_TESTS {},
            Decimals,
            b"MTPT",
            b"ManagedTokenPoolTest",
            b"managed_token_pool_test",
            option::none(),
            ctx
        );

        managed_token::initialize(treasury_cap, ctx);
        coin_metadata
    };
    
    scenario.next_tx(@managed_token_pool);
    {
        let mut token_state = scenario.take_shared<TokenState<MANAGED_TOKEN_POOL_TESTS>>();
        let token_owner_cap = scenario.take_from_sender<TokenOwnerCap<MANAGED_TOKEN_POOL_TESTS>>();
        
        managed_token::configure_new_minter(
            &mut token_state,
            &token_owner_cap,
            @managed_token_pool,
            1000000,
            true,
            scenario.ctx()
        );
        
        managed_token::configure_new_minter(
            &mut token_state,
            &token_owner_cap,
            @0x456,
            1000000,
            false,
            scenario.ctx()
        );
        
        scenario.return_to_sender(token_owner_cap);
        test_scenario::return_shared(token_state);
    };

    scenario.next_tx(@managed_token_pool);
    {
        let mint_cap = scenario.take_from_sender<MintCap<MANAGED_TOKEN_POOL_TESTS>>();
        let token_state = scenario.take_shared<TokenState<MANAGED_TOKEN_POOL_TESTS>>();
        let token_owner_cap = scenario.take_from_sender<TokenOwnerCap<MANAGED_TOKEN_POOL_TESTS>>();
        
        managed_token_pool::initialize_with_managed_token(
            &mut ccip_ref,
            &token_state,
            &token_owner_cap,
            &coin_metadata,
            mint_cap,
            @managed_token_pool,
            scenario.ctx()
        );
        
        scenario.return_to_sender(token_owner_cap);
        test_scenario::return_shared(token_state);
    };
    
    (ccip_owner_cap, ccip_ref, coin_metadata)
}

fun cleanup_test(scenario: test_scenario::Scenario, ccip_owner_cap: CCIPOwnerCap, ccip_ref: CCIPObjectRef, coin_metadata: coin::CoinMetadata<MANAGED_TOKEN_POOL_TESTS>) {
    transfer::public_freeze_object(coin_metadata);
    transfer::public_transfer(ccip_owner_cap, @0x0);
    test_scenario::return_shared(ccip_ref);
    scenario.end();
} <|MERGE_RESOLUTION|>--- conflicted
+++ resolved
@@ -1121,13 +1121,8 @@
         
         let coin_metadata_address = object::id_to_address(&object::id(&coin_metadata));
         let pool_address = token_admin_registry::get_pool(&ccip_ref, coin_metadata_address);
-<<<<<<< HEAD
-        assert!(pool_address == @0x1000); // Should match the package id we passed
-
-=======
         assert!(pool_address == actual_package_id); // Should match the dynamically calculated package id
         
->>>>>>> 5fdc61f3
         let token_config = token_admin_registry::get_token_config(&ccip_ref, coin_metadata_address);
         let (pool_package_id, pool_module, token_type, admin, pending_admin, type_proof, _, _) = 
             token_admin_registry::get_token_config_data(token_config);
