--- conflicted
+++ resolved
@@ -318,11 +318,7 @@
 /// index because each token transfer is protected by a type proof
 public fun release_or_mint<T>(
     ref: &CCIPObjectRef,
-<<<<<<< HEAD
-    receiver_params: osh::ReceiverParams,
-=======
     receiver_params: offramp_sh::ReceiverParams,
->>>>>>> 15460d6b
     index: u64,
     clock: &Clock,
     deny_list: &DenyList,
