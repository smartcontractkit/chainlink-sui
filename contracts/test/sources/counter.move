--- conflicted
+++ resolved
@@ -1,10 +1,4 @@
 module test::counter {
-<<<<<<< HEAD
-    use sui::object::{Self, UID};
-    use sui::transfer;
-    use sui::tx_context::TxContext;
-=======
->>>>>>> 506b4b9e
 
     public struct AdminCap has key, store {
         id: UID
