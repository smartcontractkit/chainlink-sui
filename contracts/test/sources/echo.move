module test::echo {
    use std::string::String;
    use sui::event;
<<<<<<< HEAD
    use sui::object::{Self, UID};
    use sui::transfer;
    use sui::tx_context::TxContext;
=======
>>>>>>> 506b4b9e

    public struct SingleValueEvent has copy, drop {
        value: u64
    }

    public struct DoubleValueEvent has copy, drop {
        number: u64,
        text: String
    }

    public struct TripleValueEvent has copy, drop {
        values: vector<vector<u8>>
    }

    public struct EventStore has key {
        id: UID
    }

    // Initialization function - automatically called once when module is published
    fun init(ctx: &mut TxContext) {
        transfer::share_object(
            EventStore {
                id: object::new(ctx)
            }
        );
    }

    public entry fun echo_with_events(
        _event_store: &EventStore,
        number: u64,
        text: String,
        bytes: vector<u8>,
        _ctx: &mut TxContext
    ) {
        // Emit events directly using Sui's event system
        event::emit(SingleValueEvent { value: number });
        event::emit(DoubleValueEvent { number, text });

        let mut values = vector::empty<vector<u8>>();
        vector::push_back(&mut values, bytes);
        event::emit(TripleValueEvent { values });
    }

    public fun echo_u64(val: u64): u64 {
        val
    }

    public fun echo_u256(val: u256): u256 {
        val
    }

    public fun echo_u32_u64_tuple(val1: u32, val2: u64): (u32, u64) {
        (val1, val2)
    }

    public fun echo_string(val: String): String {
        val
    }

    public fun echo_byte_vector(val: vector<u8>): vector<u8> {
        val
    }

    public fun echo_byte_vector_vector(val: vector<vector<u8>>): vector<vector<u8>> {
        val
    }
}<|MERGE_RESOLUTION|>--- conflicted
+++ resolved
@@ -1,12 +1,6 @@
 module test::echo {
     use std::string::String;
     use sui::event;
-<<<<<<< HEAD
-    use sui::object::{Self, UID};
-    use sui::transfer;
-    use sui::tx_context::TxContext;
-=======
->>>>>>> 506b4b9e
 
     public struct SingleValueEvent has copy, drop {
         value: u64
