--- conflicted
+++ resolved
@@ -249,13 +249,8 @@
 		CoinMetadataAddress: fmt.Sprintf("0x%x", bcs.CoinMetadataAddress),
 		TokenPoolPackageId:  fmt.Sprintf("0x%x", bcs.TokenPoolPackageId),
 		Administrator:       fmt.Sprintf("0x%x", bcs.Administrator),
-<<<<<<< HEAD
 		TokenPoolTypeProof:  bcs.TokenPoolTypeProof,
 	}
-=======
-		TypeProof:           bcs.TypeProof,
-	}, nil
->>>>>>> cb21c701
 }
 
 type bcsPoolUnregistered struct {
