version: "3"

tasks:
  default:
    desc: "Run unit and integration tests"
    cmds:
      - task: unit
      - task: integration

  unit:
    desc: "Run unit tests"
    cmds:
      - for:
          matrix:
            MODULE: [".", "./relayer"]
        cmd: cd {{ .ITEM.MODULE }} && go test {{.CLI_ARGS}} -tags=unit ./...

  integration:
    desc: "Run integration tests"
    cmds:
      - for:
          matrix:
            MODULE: [".", "./relayer"]
        cmd: cd {{ .ITEM.MODULE }} && go test {{.CLI_ARGS}} -tags=integration ./...

<<<<<<< HEAD
  sui_unit:
    desc: "Run Sui contract unit tests"
    cmd: ./contracts/scripts/test.sh
=======
  integration-testnet:
    desc: "Run integration tests in testnet"
    cmds:
      - for:
          matrix:
            MODULE: [".", "./relayer"]
        cmd: cd {{ .ITEM.MODULE }} && go test {{.CLI_ARGS}} -tags="integration testnet" ./...
>>>>>>> a0f10e05
<|MERGE_RESOLUTION|>--- conflicted
+++ resolved
@@ -6,6 +6,7 @@
     cmds:
       - task: unit
       - task: integration
+      - task: sui_unit
 
   unit:
     desc: "Run unit tests"
@@ -23,11 +24,6 @@
             MODULE: [".", "./relayer"]
         cmd: cd {{ .ITEM.MODULE }} && go test {{.CLI_ARGS}} -tags=integration ./...
 
-<<<<<<< HEAD
-  sui_unit:
-    desc: "Run Sui contract unit tests"
-    cmd: ./contracts/scripts/test.sh
-=======
   integration-testnet:
     desc: "Run integration tests in testnet"
     cmds:
@@ -35,4 +31,7 @@
           matrix:
             MODULE: [".", "./relayer"]
         cmd: cd {{ .ITEM.MODULE }} && go test {{.CLI_ARGS}} -tags="integration testnet" ./...
->>>>>>> a0f10e05
+
+  sui_unit:
+    desc: "Run Sui contract unit tests"
+    cmd: ./contracts/scripts/test.sh