--- conflicted
+++ resolved
@@ -210,15 +210,9 @@
 // LRTP -- provide_liquidity
 type LockReleaseTokenPoolProviderLiquidityInput struct {
 	LockReleaseTokenPoolPackageId string
-<<<<<<< HEAD
-	StateObjectId                 string
-	Coin                          string
-	TokenType                     string
-=======
 	CoinObjectTypeArg             string
 	StateObjectId                 string
 	Coin                          string
->>>>>>> e84e5f0c
 }
 
 var providerLiquidityHandler = func(b cld_ops.Bundle, deps sui_ops.OpTxDeps, input LockReleaseTokenPoolProviderLiquidityInput) (output sui_ops.OpTxResult[NoObjects], err error) {
@@ -232,7 +226,7 @@
 	tx, err := contract.ProvideLiquidity(
 		b.GetContext(),
 		opts,
-		[]string{input.TokenType},
+		[]string{input.CoinObjectTypeArg},
 		bind.Object{Id: input.StateObjectId},
 		bind.Object{Id: input.Coin},
 	)
