--- conflicted
+++ resolved
@@ -10,10 +10,7 @@
 **/build/**
 .DS_Store
 *.cursor
-<<<<<<< HEAD
 
 # Node.js
 **/node_modules/
-=======
-chainlink-sui
->>>>>>> cb21c701
+chainlink-sui