package chainwriter

import (
	"context"
	"errors"
	"fmt"
	"math/big"

	"github.com/mitchellh/mapstructure"
	"github.com/smartcontractkit/chainlink-common/pkg/logger"
	"github.com/smartcontractkit/chainlink-common/pkg/services"
	commonTypes "github.com/smartcontractkit/chainlink-common/pkg/types"

	cwConfig "github.com/smartcontractkit/chainlink-sui/relayer/chainwriter/config"
	"github.com/smartcontractkit/chainlink-sui/relayer/chainwriter/ptb"
	"github.com/smartcontractkit/chainlink-sui/relayer/codec"
	"github.com/smartcontractkit/chainlink-sui/relayer/txm"
)

const ServiceName = "SuiChainWriter"

type SuiChainWriter struct {
	lggr       logger.Logger
	txm        txm.TxManager
	config     cwConfig.ChainWriterConfig
	simulate   bool
	ptbFactory *ptb.PTBConstructor
	services.StateMachine
}

func NewSuiChainWriter(lggr logger.Logger, txManager txm.TxManager, config cwConfig.ChainWriterConfig, simulate bool) (*SuiChainWriter, error) {
	suiClient := txManager.GetClient()
	return &SuiChainWriter{
		lggr:       logger.Named(lggr, ServiceName),
		txm:        txManager,
		config:     config,
		simulate:   simulate,
		ptbFactory: ptb.NewPTBConstructor(config, suiClient, lggr),
	}, nil
}

func convertFunctionParams(argMap map[string]any, params []codec.SuiFunctionParam) ([]string, []any, error) {
	types := make([]string, len(params))
	values := make([]any, len(params))

	if len(argMap) != len(params) {
		return nil, nil, errors.New("argument count mismatch")
	}

	for i, paramConfig := range params {
		argValue, ok := argMap[paramConfig.Name]
		if !ok {
			if paramConfig.Required {
				return nil, nil, fmt.Errorf("missing argument: %s", paramConfig.Name)
			}
			argValue = paramConfig.DefaultValue
		}

		types[i] = paramConfig.Type
		values[i] = argValue
	}

	return types, values, nil
}

// SubmitTransaction is the primary entry point for submitting transactions via the SuiChainWriter.
// It acts as a router, determining whether to enqueue a standard smart contract call or a
// Programmable Transaction Block (PTB) based on the provided contractName.
// If contractName matches PTBChainWriterModuleName, it assumes a PTB submission and calls enqueuePTB.
// Otherwise, it treats the request as a standard Move function call and calls enqueueSmartContractCall.
// This function implements the commonTypes.ContractWriter interface.
//
// Parameters:
//   - ctx: The context for the operation, allowing for cancellation and timeouts.
//   - contractName: The identifier for the target module or a special identifier (PTBChainWriterModuleName)
//     indicating a PTB submission defined in the configuration.
//   - method: The specific function name within the module (for standard calls) or the virtual function
//     name defined in the PTB configuration.
//   - args: The arguments required by the function or PTB commands. For PTB submissions, these are automatically
//     mapped to commands based on the configuration using the builder pattern internally.
//   - transactionID: A unique identifier for this transaction attempt.
//   - toAddress: The target address for the transaction (Note: Often implicitly handled by the module/function config in Sui).
//   - meta: Transaction metadata, primarily used for specifying gas limits (*commontypes.TxMeta).
//   - _ *big.Int: An unused parameter, present for interface compatibility.
//
// Returns:
//   - error: An error if the configuration is missing, argument processing fails, or the underlying
//     transaction enqueue operation in the TxManager fails.
func (s *SuiChainWriter) SubmitTransaction(ctx context.Context, contractName string, method string, args any, transactionID string, toAddress string, meta *commonTypes.TxMeta, _ *big.Int) error {
	if contractName == cwConfig.PTBChainWriterModuleName {
		return enqueuePTB(ctx, s, contractName, method, args, transactionID, toAddress, meta)
	}

	return enqueueSmartContractCall(ctx, s, contractName, method, args, transactionID, meta)
}

// enqueueSmartContractCall handles the process of enqueuing a standard smart contract (Move function) call.
// It retrieves module and function configurations, converts arguments, constructs the full function signature,
// and then calls the TxManager's Enqueue method to generate, sign, store, and queue the transaction.
//
// Parameters:
//   - ctx: Context for the operation.
//   - s: The SuiChainWriter instance containing configuration and TxManager.
//   - contractName: The name of the contract module as defined in the configuration.
//   - method: The name of the function to call within the contract module.
//   - args: The arguments for the function call, provided as a map or struct.
//   - transactionID: The unique identifier for the transaction.
//   - meta: Transaction metadata (e.g., gas limits).
//
// Returns:
//   - error: An error if configu\ration is not found, argument conversion fails, or the TxManager Enqueue call fails.
func enqueueSmartContractCall(ctx context.Context, s *SuiChainWriter, contractName string, method string, args any, transactionID string, meta *commonTypes.TxMeta) error {
	moduleConfig, exists := s.config.Modules[contractName]
	if !exists {
		s.lggr.Errorw("Contract not found", "contractName", contractName)
		return commonTypes.ErrNotFound
	}

	functionConfig, exists := moduleConfig.Functions[method]
	if !exists {
		s.lggr.Errorw("Function not found", "functionName", method)
		return commonTypes.ErrNotFound
	}

	// For now do not assume any generic type args
	// TODO: Add support for generic type args
	typeArgs := []string{}

	var arguments cwConfig.Arguments
	if err := mapstructure.Decode(args, &arguments); err != nil {
		return fmt.Errorf("failed to decode args: %w", err)
	}

	paramTypes, paramValues, err := convertFunctionParams(arguments.Args, functionConfig.Params)
	if err != nil {
		s.lggr.Errorw("Error converting function params", "error", err)
		return err
	}

	suiFunction := fmt.Sprintf("%s::%s::%s", moduleConfig.ModuleID, contractName, method)

	tx, err := s.txm.Enqueue(ctx, transactionID, meta, functionConfig.PublicKey, suiFunction, typeArgs, paramTypes, paramValues, s.simulate)
	if err != nil {
		s.lggr.Errorw("Error enqueuing transaction", "error", err)
		return err
	}
	s.lggr.Infow("Transaction enqueued", "transactionID", tx.TransactionID, "functionName", method)

	return nil
}

// enqueuePTB handles the process of enqueuing a Programmable Transaction Block (PTB).
// It retrieves the PTB configuration, automatically builds a PTBArgBuilder from the raw input arguments,
// constructs the PTB commands, and then calls the TxManager's EnqueuePTB method to generate, sign, store,
// and queue the PTB transaction.
//
// The function leverages the BuildFromConfig method to automatically map the input arguments to the
// appropriate command parameters based on the configuration, using the builder pattern internally.
// This approach simplifies the client API while maintaining the flexibility and type safety of the
// PTBArgBuilder.
//
// Parameters:
//   - ctx: Context for the operation.
//   - s: The SuiChainWriter instance containing configuration, PTBConstructor, and TxManager.
//   - ptbName: The name of the PTB configuration as defined in the Modules map.
//   - method: The virtual function name within the PTB configuration that defines the command sequence.
//   - args: The arguments needed to build the PTB commands, provided as a simple map or struct. These are
//     automatically mapped to the appropriate command parameters based on the PTB configuration.
//   - transactionID: The unique identifier for the transaction.
//   - meta: Transaction metadata (e.g., gas limits).
//
// Returns:
//   - error: An error if configuration is not found, argument mapping fails, PTB command building fails,
//     or the TxManager EnqueuePTB call fails.
func enqueuePTB(ctx context.Context, s *SuiChainWriter, ptbName string, method string, args any, transactionID string, toAddress string, meta *commonTypes.TxMeta) error {
	moduleConfig, exists := s.config.Modules[ptbName]
	if !exists {
		s.lggr.Errorw("PBT not found", "PTB name", ptbName)
		return commonTypes.ErrNotFound
	}

	functionConfig, exists := moduleConfig.Functions[method]
	if !exists {
		s.lggr.Errorw("Function not found", "functionName", method)
		return commonTypes.ErrNotFound
	}

	var arguments cwConfig.Arguments
	if err := mapstructure.Decode(args, &arguments); err != nil {
		return fmt.Errorf("failed to decode args: %w", err)
	}

<<<<<<< HEAD
	ptbService, err := s.ptbFactory.BuildPTBCommands(ctx, ptbName, method, arguments, toAddress)
=======
	configOverrides := &cwConfig.ConfigOverrides{
		ToAddress: toAddress,
	}

	// overwrite ptbName
	if moduleConfig.Name != "" {
		ptbName = moduleConfig.Name
	}

	if functionConfig.Name != "" {
		method = functionConfig.Name
	}

	ptbService, err := s.ptbFactory.BuildPTBCommands(ctx, ptbName, method, arguments, configOverrides)

>>>>>>> cb21c701
	if err != nil {
		s.lggr.Errorw("Error building PTB commands", "error", err)
		return err
	}

	s.lggr.Infow("PTB commands", "ptb", ptbService, "functionConfig", functionConfig)

	tx, err := s.txm.EnqueuePTB(ctx, transactionID, meta, functionConfig.PublicKey, ptbService, s.simulate)
	if err != nil {
		s.lggr.Errorw("Error enqueuing PTB", "error", err)
		return err
	}
	s.lggr.Infow("Transaction enqueued", "transactionID", tx.TransactionID, "functionName", method)

	return nil
}

// GetFeeComponents implements types.ContractWriter.
func (s *SuiChainWriter) GetFeeComponents(ctx context.Context) (*commonTypes.ChainFeeComponents, error) {
	return nil, errors.New("GetFeeComponents not implemented")
}

// GetTransactionStatus implements types.ContractWriter.
func (s *SuiChainWriter) GetTransactionStatus(ctx context.Context, transactionID string) (commonTypes.TransactionStatus, error) {
	return s.txm.GetTransactionStatus(ctx, transactionID)
}

func (s *SuiChainWriter) GetEstimateFee(ctx context.Context, contractName string, method string, args any, transactionID string, meta *commonTypes.TxMeta, _ *big.Int) (commonTypes.EstimateFee, error) {
	return commonTypes.EstimateFee{}, errors.New("GetEstimateFee not implemented")
}

// Close implements types.ContractWriter.
func (s *SuiChainWriter) Close() error {
	return s.StopOnce(ServiceName, func() error {
		s.lggr.Infow("Stopping SuiChainWriter")
		return nil
	})
}

// HealthReport implements types.ContractWriter.
func (s *SuiChainWriter) HealthReport() map[string]error {
	return map[string]error{s.Name(): s.Healthy()}
}

// Name implements types.ContractWriter.
func (s *SuiChainWriter) Name() string {
	return s.lggr.Name()
}

// Ready implements types.ContractWriter.
func (s *SuiChainWriter) Ready() error {
	return s.StateMachine.Ready()
}

// Start implements types.ContractWriter.
func (s *SuiChainWriter) Start(ctx context.Context) error {
	return s.StartOnce(ServiceName, func() error {
		s.lggr.Infow("Starting SuiChainWriter")
		return nil
	})
}

var (
	_ commonTypes.ContractWriter = &SuiChainWriter{}
	_ services.Service           = &SuiChainWriter{}
)<|MERGE_RESOLUTION|>--- conflicted
+++ resolved
@@ -190,25 +190,8 @@
 		return fmt.Errorf("failed to decode args: %w", err)
 	}
 
-<<<<<<< HEAD
 	ptbService, err := s.ptbFactory.BuildPTBCommands(ctx, ptbName, method, arguments, toAddress)
-=======
-	configOverrides := &cwConfig.ConfigOverrides{
-		ToAddress: toAddress,
-	}
-
-	// overwrite ptbName
-	if moduleConfig.Name != "" {
-		ptbName = moduleConfig.Name
-	}
-
-	if functionConfig.Name != "" {
-		method = functionConfig.Name
-	}
-
-	ptbService, err := s.ptbFactory.BuildPTBCommands(ctx, ptbName, method, arguments, configOverrides)
-
->>>>>>> cb21c701
+
 	if err != nil {
 		s.lggr.Errorw("Error building PTB commands", "error", err)
 		return err
